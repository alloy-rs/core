[workspace]
members = ["crates/*", "tests/*"]
resolver = "2"

[workspace.package]
version = "0.6.3"
edition = "2021"
rust-version = "1.65"
authors = ["Alloy Contributors"]
license = "MIT OR Apache-2.0"
homepage = "https://github.com/alloy-rs/core"
repository = "https://github.com/alloy-rs/core"
exclude = ["tests"]

[workspace.metadata.docs.rs]
all-features = true
rustdoc-args = ["--cfg", "docsrs"]

[workspace.dependencies]
# workspace crates
alloy-core = { version = "0.6.3", path = "crates/core", default-features = false }
alloy-dyn-abi = { version = "0.6.3", path = "crates/dyn-abi", default-features = false }
alloy-json-abi = { version = "0.6.3", path = "crates/json-abi", default-features = false }
alloy-primitives = { version = "0.6.3", path = "crates/primitives", default-features = false }
alloy-sol-macro = { version = "0.6.3", path = "crates/sol-macro", default-features = false }
alloy-sol-type-parser = { version = "0.6.3", path = "crates/sol-type-parser", default-features = false }
alloy-sol-types = { version = "0.6.3", path = "crates/sol-types", default-features = false }
syn-solidity = { version = "0.6.3", path = "crates/syn-solidity", default-features = false }

# serde
serde = { version = "1.0", default-features = false, features = ["alloc"] }
serde_json = { version = "1.0", default-features = false, features = ["alloc"] }

# ssz
ethereum_ssz = { version = "0.5.3", default-features = false }

# macros
proc-macro2 = "1.0"
quote = "1.0"
syn = "2.0"

cfg-if = "1.0.0"
derive_more = "0.99"
hex-literal = "0.4"
paste = "1.0"
num_enum = "0.7"
thiserror = "1.0"

k256 = "0.13"
keccak-asm = { version = "0.1.0", default-features = false }
tiny-keccak = "2.0"

# misc
alloy-rlp = { version = "0.3", default-features = false }
alloy-rlp-derive = { version = "0.3", default-features = false }
arbitrary = "1.3"
arrayvec = { version = "0.7", default-features = false }
bincode = "1.3"
bytes = { version = "1", default-features = false }
criterion = "0.5"
derive_arbitrary = "1.3"
getrandom = "0.2"
hex = { package = "const-hex", version = "1.10", default-features = false, features = ["alloc"] }
itoa = "1"
once_cell = "1"
pretty_assertions = "1.4"
proptest = "1"
proptest-derive = "0.4"
rand = { version = "0.8", default-features = false }
ruint = { version = "1.11.1", default-features = false, features = ["alloc"] }
ruint-macro = { version = "1", default-features = false }
<<<<<<< HEAD
winnow = { version = "0.5.39", default-features = false, features = ["alloc"] }
postgres-types = "0.2.6"
allocative = { version = "0.3.2", default-features = false }
=======
winnow = { version = "0.6", default-features = false, features = ["alloc"] }
postgres-types = "0.2.6"
>>>>>>> 6393612b
<|MERGE_RESOLUTION|>--- conflicted
+++ resolved
@@ -69,11 +69,6 @@
 rand = { version = "0.8", default-features = false }
 ruint = { version = "1.11.1", default-features = false, features = ["alloc"] }
 ruint-macro = { version = "1", default-features = false }
-<<<<<<< HEAD
-winnow = { version = "0.5.39", default-features = false, features = ["alloc"] }
-postgres-types = "0.2.6"
-allocative = { version = "0.3.2", default-features = false }
-=======
 winnow = { version = "0.6", default-features = false, features = ["alloc"] }
 postgres-types = "0.2.6"
->>>>>>> 6393612b
+allocative = { version = "0.3.2", default-features = false }
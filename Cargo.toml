--- conflicted
+++ resolved
@@ -43,10 +43,6 @@
 bytes = { version = "1.4", default-features = false }
 hex = { package = "const-hex", version = ">=1.5", default-features = false, features = ["alloc"] }
 once_cell = "1.17"
-<<<<<<< HEAD
-proptest = "1.1"
-=======
 proptest = { version = "1.1", default-features = false, features = ["alloc"] }
->>>>>>> 215f7416
 proptest-derive = "0.3"
 tiny-keccak = "2.0"
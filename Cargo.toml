--- conflicted
+++ resolved
@@ -31,11 +31,7 @@
 ruint-macro = { version = "1.0.3", package = "ruint2-macro", default-features = false }
 
 # serde
-<<<<<<< HEAD
-serde = { version = "1.0", default-features = false }
-=======
 serde = { version = "1.0", default-features = false, features = ["alloc"] }
->>>>>>> 1c2373e4
 serde_json = { version = "1.0", default-features = false, features = ["alloc"] }
 
 # macros
@@ -45,11 +41,7 @@
 
 derive_more = "0.99"
 hex-literal = "0.4"
-<<<<<<< HEAD
-strum = { version = "0.24", features = ["derive"] }
-=======
 strum = { version = "0.25", features = ["derive"] }
->>>>>>> 1c2373e4
 num_enum = "0.6"
 thiserror = "1.0"
 
@@ -57,13 +49,6 @@
 arbitrary = "1.3"
 arrayvec = { version = "0.7", default-features = false }
 bytes = { version = "1.4", default-features = false }
-<<<<<<< HEAD
-hex = { package = "const-hex", version = ">=1.5", default-features = false, features = ["alloc"] }
-once_cell = "1.17"
-proptest = "1.1"
-proptest-derive = "0.3"
-tiny-keccak = "2.0"
-=======
 criterion = "0.5"
 derive_arbitrary = "1.3"
 getrandom = "0.2"
@@ -76,5 +61,4 @@
 
 # make ruint2 depend on the local alloy-rlp
 [patch.crates-io]
-alloy-rlp = { path = "crates/rlp" }
->>>>>>> 1c2373e4
+alloy-rlp = { path = "crates/rlp" }
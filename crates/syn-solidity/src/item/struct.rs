--- conflicted
+++ resolved
@@ -1,8 +1,4 @@
-<<<<<<< HEAD
-use crate::{r#type::Type, Parameters, SolIdent};
-=======
 use crate::{FieldList, SolIdent, Type};
->>>>>>> 7d7621f1
 use proc_macro2::Span;
 use std::{
     fmt,

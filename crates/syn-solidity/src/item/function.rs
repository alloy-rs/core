--- conflicted
+++ resolved
@@ -1,10 +1,6 @@
-<<<<<<< HEAD
-use crate::{kw, r#type::Type, Block, FunctionAttributes, Parameters, SolIdent};
-=======
 use crate::{
     kw, Block, FunctionAttributes, ParameterList, Parameters, SolIdent, Type, VariableDefinition,
 };
->>>>>>> 7d7621f1
 use proc_macro2::Span;
 use std::{
     fmt,

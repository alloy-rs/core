#![doc = include_str!("../README.md")]
#![doc(
    html_logo_url = "https://raw.githubusercontent.com/alloy-rs/core/main/assets/alloy.jpg",
    html_favicon_url = "https://raw.githubusercontent.com/alloy-rs/core/main/assets/favicon.ico"
)]
#![warn(
    missing_copy_implementations,
    missing_debug_implementations,
    unreachable_pub,
    unused_crate_dependencies,
    rustdoc::all
)]
#![deny(unused_must_use, rust_2018_idioms)]
#![cfg_attr(docsrs, feature(doc_cfg, doc_auto_cfg))]

extern crate proc_macro;

use syn::Result;

#[macro_use]
mod macros;

pub mod attribute;
pub mod literals;
pub use attribute::*;

pub mod statments;
pub use statments::*;

pub mod file;
pub use file::*;

<<<<<<< HEAD
pub mod ident;
pub use ident::*;
=======
mod item;
pub use item::{
    EventParameter, FunctionKind, ImportAlias, ImportAliases, ImportDirective, ImportGlob,
    ImportPath, ImportPlain, Item, ItemContract, ItemEnum, ItemError, ItemEvent, ItemFunction,
    ItemStruct, ItemUdt, PragmaDirective, PragmaTokens, Returns, UserDefinableOperator,
    UsingDirective, UsingList, UsingListItem, UsingType,
};
>>>>>>> 7d7621f1

pub mod item;
pub use item::*;
pub mod lit;
pub use lit::*;

pub mod kw;

pub mod stmt;
pub use stmt::*;

pub mod r#type;
pub use r#type::Type;

pub(crate) mod utils;

pub mod variable;
pub use variable::*;

#[cfg(feature = "visit")]
pub mod visit;
#[cfg(feature = "visit")]
pub use visit::Visit;

#[cfg(feature = "visit-mut")]
pub mod visit_mut;
#[cfg(feature = "visit-mut")]
pub use visit_mut::VisitMut;

/// Parse a Solidity [`proc_macro::TokenStream`] into a [`File`].
pub fn parse(input: proc_macro::TokenStream) -> Result<File> {
    syn::parse(input)
}

/// Parse a Solidity [`proc_macro2::TokenStream`] into a [`File`].
pub fn parse2(input: proc_macro2::TokenStream) -> Result<File> {
    syn::parse2(input)
}<|MERGE_RESOLUTION|>--- conflicted
+++ resolved
@@ -30,10 +30,6 @@
 pub mod file;
 pub use file::*;
 
-<<<<<<< HEAD
-pub mod ident;
-pub use ident::*;
-=======
 mod item;
 pub use item::{
     EventParameter, FunctionKind, ImportAlias, ImportAliases, ImportDirective, ImportGlob,
@@ -41,7 +37,6 @@
     ItemStruct, ItemUdt, PragmaDirective, PragmaTokens, Returns, UserDefinableOperator,
     UsingDirective, UsingList, UsingListItem, UsingType,
 };
->>>>>>> 7d7621f1
 
 pub mod item;
 pub use item::*;

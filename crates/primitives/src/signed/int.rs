--- conflicted
+++ resolved
@@ -74,11 +74,7 @@
 #[derive(Clone, Copy, Default, PartialEq, Eq, Hash)]
 #[cfg_attr(
     feature = "arbitrary",
-<<<<<<< HEAD
-    derive(arbitrary::Arbitrary, proptest_derive::Arbitrary)
-=======
     derive(derive_arbitrary::Arbitrary, proptest_derive::Arbitrary)
->>>>>>> 1c2373e4
 )]
 pub struct Signed<const BITS: usize, const LIMBS: usize>(pub(crate) Uint<BITS, LIMBS>);
 

use crate::{bits::FixedBytes, Address};
use core::borrow::Borrow;

pub use tiny_keccak::{Hasher, Keccak};

/// Simple interface to the [`keccak256`] hash function.
///
/// [`keccak256`]: https://en.wikipedia.org/wiki/SHA-3
pub fn keccak256<T: AsRef<[u8]>>(bytes: T) -> FixedBytes<32> {
    fn keccak256(bytes: &[u8]) -> FixedBytes<32> {
        let mut output = [0u8; 32];
        let mut hasher = Keccak::v256();
        hasher.update(bytes);
        hasher.finalize(&mut output);
        output.into()
    }

    keccak256(bytes.as_ref())
}

/// Computes the `create` address for the given address and nonce.
///
/// The address for an Ethereum contract is deterministically computed from the
/// address of its creator (sender) and how many transactions the creator has
/// sent (nonce). The sender and nonce are RLP encoded and then hashed with
/// [`keccak256`].
#[cfg(feature = "rlp")]
pub fn create_address<T: Borrow<[u8; 20]>>(sender: T, nonce: u64) -> Address {
    fn create_address(sender: &[u8; 20], nonce: u64) -> Address {
        use ethers_rlp::Encodable;

        let mut out = alloc::vec::Vec::with_capacity(64);
        let buf = &mut out as &mut dyn bytes::BufMut;
        sender.encode(buf);
        let _ = nonce;
        #[cfg(TODO_UINT_RLP)]
        crate::U256::from(nonce).encode(buf);
        let hash = keccak256(&out);
        Address::from_word(hash)
    }

    create_address(sender.borrow(), nonce)
}

/// Returns the `CREATE2` address of a smart contract as specified in
/// [EIP1014](https://github.com/ethereum/EIPs/blob/master/EIPS/eip-1014.md):
///
/// `keccak256(0xff ++ address ++ salt ++ keccak256(init_code))[12:]`
pub fn create2_address_from_code<A, S, C>(address: A, salt: S, init_code: C) -> Address
where
    A: Borrow<[u8; 20]>,
    S: Borrow<[u8; 32]>,
    C: AsRef<[u8]>,
{
<<<<<<< HEAD
    create2_address(address, salt, &keccak256(init_code.as_ref()).0)
=======
    create2_address(address, salt, keccak256(init_code.as_ref()).0)
>>>>>>> 215f7416
}

/// Returns the `CREATE2` address of a smart contract as specified in
/// [EIP1014](https://eips.ethereum.org/EIPS/eip-1014),
/// taking the pre-computed hash of the init code as input:
///
/// `keccak256(0xff ++ address ++ salt ++ init_code_hash)[12:]`
pub fn create2_address<A, S, H>(address: A, salt: S, init_code_hash: H) -> Address
where
    // not `AsRef` because `[u8; N]` does not implement `AsRef<[u8; N]>`
    A: Borrow<[u8; 20]>,
    S: Borrow<[u8; 32]>,
    H: Borrow<[u8; 32]>,
{
    fn create2_address(address: &[u8; 20], salt: &[u8; 32], init_code_hash: &[u8; 32]) -> Address {
        let mut bytes = [0; 85];
        bytes[0] = 0xff;
        bytes[1..21].copy_from_slice(address);
        bytes[21..53].copy_from_slice(salt);
        bytes[53..85].copy_from_slice(init_code_hash);
        let hash = keccak256(bytes);
        Address::from_word(hash)
    }

    create2_address(address.borrow(), salt.borrow(), init_code_hash.borrow())
}

#[cfg(test)]
mod tests {
    use super::*;

    #[test]
    #[ignore = "Uint RLP"]
<<<<<<< HEAD
    fn contract_address() {
=======
    #[cfg(feature = "rlp")]
    fn test_create_address() {
>>>>>>> 215f7416
        // http://ethereum.stackexchange.com/questions/760/how-is-the-address-of-an-ethereum-contract-computed
        let from = "6ac7ea33f8831ea9dcc53393aaa88b25a785dbf0"
            .parse::<Address>()
            .unwrap();
        for (nonce, expected) in [
            "cd234a471b72ba2f1ccf0a70fcaba648a5eecd8d",
            "343c43a37d37dff08ae8c4a11544c718abb4fcf8",
            "f778b86fa74e846c4f0a1fbd1335fe81c00a0c91",
            "fffd933a0bc612844eaf0c6fe3e5b8e9b6c1d19c",
        ]
        .iter()
        .enumerate()
        {
            let address = create_address(from, nonce as u64);
            assert_eq!(address, expected.parse::<Address>().unwrap());
        }
    }

    // Test vectors from https://github.com/ethereum/EIPs/blob/master/EIPS/eip-1014.md#examples
    #[test]
    fn test_create2_address() {
        for (from, salt, init_code, expected) in &[
            (
                "0000000000000000000000000000000000000000",
                "0000000000000000000000000000000000000000000000000000000000000000",
                "00",
                "4D1A2e2bB4F88F0250f26Ffff098B0b30B26BF38",
            ),
            (
                "deadbeef00000000000000000000000000000000",
                "0000000000000000000000000000000000000000000000000000000000000000",
                "00",
                "B928f69Bb1D91Cd65274e3c79d8986362984fDA3",
            ),
            (
                "deadbeef00000000000000000000000000000000",
                "000000000000000000000000feed000000000000000000000000000000000000",
                "00",
                "D04116cDd17beBE565EB2422F2497E06cC1C9833",
            ),
            (
                "0000000000000000000000000000000000000000",
                "0000000000000000000000000000000000000000000000000000000000000000",
                "deadbeef",
                "70f2b2914A2a4b783FaEFb75f459A580616Fcb5e",
            ),
            (
                "00000000000000000000000000000000deadbeef",
                "00000000000000000000000000000000000000000000000000000000cafebabe",
                "deadbeef",
                "60f3f640a8508fC6a86d45DF051962668E1e8AC7",
            ),
            (
                "00000000000000000000000000000000deadbeef",
                "00000000000000000000000000000000000000000000000000000000cafebabe",
                "deadbeefdeadbeefdeadbeefdeadbeefdeadbeefdeadbeefdeadbeefdeadbeefdeadbeefdeadbeefdeadbeef",
                "1d8bfDC5D46DC4f61D6b6115972536eBE6A8854C",
            ),
            (
                "0000000000000000000000000000000000000000",
                "0000000000000000000000000000000000000000000000000000000000000000",
                "",
                "E33C0C7F7df4809055C3ebA6c09CFe4BaF1BD9e0",
            ),
        ] {
            let from = from.parse::<Address>().unwrap();

            let salt = hex::decode(salt).unwrap();
            let salt: [u8; 32] = salt.try_into().unwrap();

            let init_code = hex::decode(init_code).unwrap();
            let init_code_hash = keccak256(&init_code);

            let expected = expected.parse::<Address>().unwrap();

            assert_eq!(expected, create2_address(from, salt, init_code_hash));
            assert_eq!(expected, create2_address_from_code(from, salt, init_code));
        }
    }
}<|MERGE_RESOLUTION|>--- conflicted
+++ resolved
@@ -52,11 +52,7 @@
     S: Borrow<[u8; 32]>,
     C: AsRef<[u8]>,
 {
-<<<<<<< HEAD
-    create2_address(address, salt, &keccak256(init_code.as_ref()).0)
-=======
     create2_address(address, salt, keccak256(init_code.as_ref()).0)
->>>>>>> 215f7416
 }
 
 /// Returns the `CREATE2` address of a smart contract as specified in
@@ -90,12 +86,8 @@
 
     #[test]
     #[ignore = "Uint RLP"]
-<<<<<<< HEAD
-    fn contract_address() {
-=======
     #[cfg(feature = "rlp")]
     fn test_create_address() {
->>>>>>> 215f7416
         // http://ethereum.stackexchange.com/questions/760/how-is-the-address-of-an-ethereum-contract-computed
         let from = "6ac7ea33f8831ea9dcc53393aaa88b25a785dbf0"
             .parse::<Address>()

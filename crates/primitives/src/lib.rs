--- conflicted
+++ resolved
@@ -25,12 +25,6 @@
 
 mod bytes;
 pub use self::bytes::Bytes;
-<<<<<<< HEAD
-
-#[cfg(feature = "serde")]
-pub mod serde;
-=======
->>>>>>> 215f7416
 
 mod signed;
 pub use signed::{const_eq, BigIntConversionError, ParseSignedError, Sign, Signed};
@@ -44,10 +38,7 @@
 #[doc(hidden)]
 pub mod private {
     pub use derive_more;
-<<<<<<< HEAD
-=======
     pub use getrandom;
->>>>>>> 215f7416
 
     #[cfg(feature = "rlp")]
     pub use ethers_rlp;

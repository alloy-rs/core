#![doc = include_str!("../README.md")]
<<<<<<< HEAD
=======
#![doc(
    html_logo_url = "https://raw.githubusercontent.com/alloy-rs/core/main/assets/alloy.jpg",
    html_favicon_url = "https://raw.githubusercontent.com/alloy-rs/core/main/assets/favicon.ico"
)]
>>>>>>> 1c2373e4
#![warn(
    missing_docs,
    unreachable_pub,
    unused_crate_dependencies,
    clippy::missing_const_for_fn,
    rustdoc::all
)]
#![deny(unused_must_use, rust_2018_idioms)]
#![cfg_attr(not(feature = "std"), no_std)]
<<<<<<< HEAD
=======
#![cfg_attr(docsrs, feature(doc_cfg, doc_auto_cfg))]
>>>>>>> 1c2373e4

#[macro_use]
extern crate alloc;

// Used in Serde tests.
#[cfg(test)]
use serde_json as _;

pub mod aliases;
<<<<<<< HEAD
pub use aliases::{
    BlockHash, BlockNumber, ChainId, Selector, StorageKey, StorageValue, TxHash, TxIndex, TxNumber,
    I128, I16, I256, I32, I64, I8, U128, U16, U256, U32, U512, U64, U8,
=======
#[doc(no_inline)]
pub use aliases::{
    BlockHash, BlockNumber, ChainId, Selector, StorageKey, StorageValue, TxHash, TxIndex, TxNumber,
    B128, B160, B256, B512, B64, I128, I16, I160, I256, I32, I64, I8, U128, U16, U160, U256, U32,
    U512, U64, U8,
>>>>>>> 1c2373e4
};

mod bits;
pub use bits::{
<<<<<<< HEAD
    Address, AddressError, Bloom, BloomInput, BloomRef, FixedBytes, B128, B256, B512, B64,
    BLOOM_BITS, BLOOM_SIZE,
=======
    Address, AddressError, Bloom, BloomInput, FixedBytes, BLOOM_BITS_PER_ITEM, BLOOM_SIZE_BITS,
    BLOOM_SIZE_BYTES,
>>>>>>> 1c2373e4
};

mod bytes;
pub use self::bytes::Bytes;
<<<<<<< HEAD

mod signed;
pub use signed::{const_eq, BigIntConversionError, ParseSignedError, Sign, Signed};

mod utils;
pub use utils::*;

pub use ruint::{self, uint, Uint};
=======

#[cfg(feature = "getrandom")]
mod impl_core;

mod signed;
pub use signed::{BigIntConversionError, ParseSignedError, Sign, Signed};

mod utils;
pub use utils::keccak256;

#[doc(no_inline)]
pub use ::hex;
#[doc(no_inline)]
pub use hex_literal::{self, hex};
#[doc(no_inline)]
pub use ruint::{self, uint, Uint};
#[doc(no_inline)]
pub use tiny_keccak::{self, Hasher, Keccak};

#[cfg(feature = "serde")]
#[doc(no_inline)]
pub use ::hex::serde as serde_hex;
>>>>>>> 1c2373e4

// Not public API.
#[doc(hidden)]
pub mod private {
    pub use derive_more;
<<<<<<< HEAD
    pub use getrandom;

    #[cfg(feature = "rlp")]
    pub use ethers_rlp;
=======

    #[cfg(feature = "getrandom")]
    pub use getrandom;

    #[cfg(feature = "rlp")]
    pub use alloy_rlp;
>>>>>>> 1c2373e4

    #[cfg(feature = "serde")]
    pub use serde;

    #[cfg(feature = "arbitrary")]
<<<<<<< HEAD
    pub use arbitrary;
    #[cfg(feature = "arbitrary")]
    pub use proptest;
    #[cfg(feature = "arbitrary")]
    pub use proptest_derive;
=======
    pub use {arbitrary, derive_arbitrary, proptest, proptest_derive};
>>>>>>> 1c2373e4
}<|MERGE_RESOLUTION|>--- conflicted
+++ resolved
@@ -1,11 +1,8 @@
 #![doc = include_str!("../README.md")]
-<<<<<<< HEAD
-=======
 #![doc(
     html_logo_url = "https://raw.githubusercontent.com/alloy-rs/core/main/assets/alloy.jpg",
     html_favicon_url = "https://raw.githubusercontent.com/alloy-rs/core/main/assets/favicon.ico"
 )]
->>>>>>> 1c2373e4
 #![warn(
     missing_docs,
     unreachable_pub,
@@ -15,10 +12,7 @@
 )]
 #![deny(unused_must_use, rust_2018_idioms)]
 #![cfg_attr(not(feature = "std"), no_std)]
-<<<<<<< HEAD
-=======
 #![cfg_attr(docsrs, feature(doc_cfg, doc_auto_cfg))]
->>>>>>> 1c2373e4
 
 #[macro_use]
 extern crate alloc;
@@ -28,42 +22,21 @@
 use serde_json as _;
 
 pub mod aliases;
-<<<<<<< HEAD
-pub use aliases::{
-    BlockHash, BlockNumber, ChainId, Selector, StorageKey, StorageValue, TxHash, TxIndex, TxNumber,
-    I128, I16, I256, I32, I64, I8, U128, U16, U256, U32, U512, U64, U8,
-=======
 #[doc(no_inline)]
 pub use aliases::{
     BlockHash, BlockNumber, ChainId, Selector, StorageKey, StorageValue, TxHash, TxIndex, TxNumber,
     B128, B160, B256, B512, B64, I128, I16, I160, I256, I32, I64, I8, U128, U16, U160, U256, U32,
     U512, U64, U8,
->>>>>>> 1c2373e4
 };
 
 mod bits;
 pub use bits::{
-<<<<<<< HEAD
-    Address, AddressError, Bloom, BloomInput, BloomRef, FixedBytes, B128, B256, B512, B64,
-    BLOOM_BITS, BLOOM_SIZE,
-=======
     Address, AddressError, Bloom, BloomInput, FixedBytes, BLOOM_BITS_PER_ITEM, BLOOM_SIZE_BITS,
     BLOOM_SIZE_BYTES,
->>>>>>> 1c2373e4
 };
 
 mod bytes;
 pub use self::bytes::Bytes;
-<<<<<<< HEAD
-
-mod signed;
-pub use signed::{const_eq, BigIntConversionError, ParseSignedError, Sign, Signed};
-
-mod utils;
-pub use utils::*;
-
-pub use ruint::{self, uint, Uint};
-=======
 
 #[cfg(feature = "getrandom")]
 mod impl_core;
@@ -86,37 +59,21 @@
 #[cfg(feature = "serde")]
 #[doc(no_inline)]
 pub use ::hex::serde as serde_hex;
->>>>>>> 1c2373e4
 
 // Not public API.
 #[doc(hidden)]
 pub mod private {
     pub use derive_more;
-<<<<<<< HEAD
-    pub use getrandom;
-
-    #[cfg(feature = "rlp")]
-    pub use ethers_rlp;
-=======
 
     #[cfg(feature = "getrandom")]
     pub use getrandom;
 
     #[cfg(feature = "rlp")]
     pub use alloy_rlp;
->>>>>>> 1c2373e4
 
     #[cfg(feature = "serde")]
     pub use serde;
 
     #[cfg(feature = "arbitrary")]
-<<<<<<< HEAD
-    pub use arbitrary;
-    #[cfg(feature = "arbitrary")]
-    pub use proptest;
-    #[cfg(feature = "arbitrary")]
-    pub use proptest_derive;
-=======
     pub use {arbitrary, derive_arbitrary, proptest, proptest_derive};
->>>>>>> 1c2373e4
 }
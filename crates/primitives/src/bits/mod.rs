#[macro_use]
mod macros;

mod address;
pub use address::{Address, AddressError};

mod bloom;
<<<<<<< HEAD
pub use bloom::{Bloom, BloomInput, BloomRef, BLOOM_BITS, BLOOM_SIZE};
=======
pub use bloom::{Bloom, BloomInput, BLOOM_BITS_PER_ITEM, BLOOM_SIZE_BITS, BLOOM_SIZE_BYTES};
>>>>>>> 1c2373e4

mod fixed;
pub use fixed::FixedBytes;

<<<<<<< HEAD
mod macros;

=======
>>>>>>> 1c2373e4
#[cfg(feature = "rlp")]
mod rlp;

#[cfg(feature = "serde")]
<<<<<<< HEAD
mod serde;

mod impl_core;

/// 8-byte fixed array type.
pub type B64 = FixedBytes<8>;

/// 16-byte fixed array type.
pub type B128 = FixedBytes<16>;

/// 32-byte fixed array type.
pub type B256 = FixedBytes<32>;

/// 64-byte fixed array type.
pub type B512 = FixedBytes<64>;

impl From<crate::U256> for B256 {
    #[inline]
    fn from(value: crate::U256) -> Self {
        Self::from(value.to_be_bytes())
    }
}

impl From<B256> for crate::U256 {
    #[inline]
    fn from(value: B256) -> Self {
        Self::from_be_bytes(value.0)
    }
}
=======
mod serde;
>>>>>>> 1c2373e4
<|MERGE_RESOLUTION|>--- conflicted
+++ resolved
@@ -5,54 +5,13 @@
 pub use address::{Address, AddressError};
 
 mod bloom;
-<<<<<<< HEAD
-pub use bloom::{Bloom, BloomInput, BloomRef, BLOOM_BITS, BLOOM_SIZE};
-=======
 pub use bloom::{Bloom, BloomInput, BLOOM_BITS_PER_ITEM, BLOOM_SIZE_BITS, BLOOM_SIZE_BYTES};
->>>>>>> 1c2373e4
 
 mod fixed;
 pub use fixed::FixedBytes;
 
-<<<<<<< HEAD
-mod macros;
-
-=======
->>>>>>> 1c2373e4
 #[cfg(feature = "rlp")]
 mod rlp;
 
 #[cfg(feature = "serde")]
-<<<<<<< HEAD
-mod serde;
-
-mod impl_core;
-
-/// 8-byte fixed array type.
-pub type B64 = FixedBytes<8>;
-
-/// 16-byte fixed array type.
-pub type B128 = FixedBytes<16>;
-
-/// 32-byte fixed array type.
-pub type B256 = FixedBytes<32>;
-
-/// 64-byte fixed array type.
-pub type B512 = FixedBytes<64>;
-
-impl From<crate::U256> for B256 {
-    #[inline]
-    fn from(value: crate::U256) -> Self {
-        Self::from(value.to_be_bytes())
-    }
-}
-
-impl From<B256> for crate::U256 {
-    #[inline]
-    fn from(value: B256) -> Self {
-        Self::from_be_bytes(value.0)
-    }
-}
-=======
-mod serde;
->>>>>>> 1c2373e4
+mod serde;
<<<<<<< HEAD
use core::{
    borrow::{Borrow, BorrowMut},
    fmt, ops, str,
};
use derive_more::{Deref, DerefMut, From, Index, IndexMut};
=======
use crate::aliases;
use core::{fmt, ops, str};
use derive_more::{Deref, DerefMut, From, Index, IndexMut, IntoIterator};
>>>>>>> 1c2373e4

/// A byte array of fixed length (`[u8; N]`).
///
/// This type allows us to more tightly control serialization, deserialization.
/// rlp encoding, decoding, and other type-level attributes for fixed-length
<<<<<<< HEAD
/// byte arrays. Users looking to prevent type-confusion between byte arrays of
/// different lengths should use the [`crate::wrap_fixed_bytes`] macro to
/// create a new fixed-length byte array type.
#[derive(
    Deref, DerefMut, From, Hash, Copy, Clone, PartialEq, Eq, PartialOrd, Ord, Index, IndexMut,
)]
#[cfg_attr(
    feature = "arbitrary",
    derive(arbitrary::Arbitrary, proptest_derive::Arbitrary)
=======
/// byte arrays.
///
/// Users looking to prevent type-confusion between byte arrays of different
/// lengths should use the [`wrap_fixed_bytes!`](crate::wrap_fixed_bytes) macro
/// to create a new fixed-length byte array type.
#[derive(
    Clone,
    Copy,
    PartialEq,
    Eq,
    PartialOrd,
    Ord,
    Hash,
    Deref,
    DerefMut,
    From,
    Index,
    IndexMut,
    IntoIterator,
)]
#[cfg_attr(
    feature = "arbitrary",
    derive(derive_arbitrary::Arbitrary, proptest_derive::Arbitrary)
>>>>>>> 1c2373e4
)]
#[repr(transparent)]
pub struct FixedBytes<const N: usize>(#[into_iterator(owned, ref, ref_mut)] pub [u8; N]);

crate::impl_fixed_bytes_traits!(FixedBytes<N>, N, const);

impl<const N: usize> Default for FixedBytes<N> {
    #[inline]
    fn default() -> Self {
        Self::ZERO
    }
}

impl<const N: usize> From<&[u8; N]> for FixedBytes<N> {
    #[inline]
<<<<<<< HEAD
    fn from(bytes: &'a [u8; N]) -> Self {
=======
    fn from(bytes: &[u8; N]) -> Self {
>>>>>>> 1c2373e4
        Self(*bytes)
    }
}

impl<const N: usize> From<&mut [u8; N]> for FixedBytes<N> {
    #[inline]
<<<<<<< HEAD
    fn from(bytes: &'a mut [u8; N]) -> Self {
=======
    fn from(bytes: &mut [u8; N]) -> Self {
>>>>>>> 1c2373e4
        Self(*bytes)
    }
}

/// Tries to create a `FixedBytes<N>` by copying from a slice `&[u8]`. Succeeds
/// if `slice.len() == N`.
impl<const N: usize> TryFrom<&[u8]> for FixedBytes<N> {
    type Error = core::array::TryFromSliceError;

    #[inline]
    fn try_from(slice: &[u8]) -> Result<Self, Self::Error> {
        <&Self>::try_from(slice).map(|this| *this)
    }
}

<<<<<<< HEAD
// Borrow is not implemented for references
macro_rules! borrow_impls {
    (impl Borrow<$t:ty> for $($b:ty),+) => {$(
        impl<const N: usize> Borrow<$t> for $b {
            #[inline]
            fn borrow(&self) -> &$t {
                &self.0
            }
        }
    )+};

    (impl BorrowMut<$t:ty> for $($b:ty),+) => {$(
        impl<const N: usize> BorrowMut<$t> for $b {
            #[inline]
            fn borrow_mut(&mut self) -> &mut $t {
                &mut self.0
            }
        }
    )+};
}

borrow_impls!(impl Borrow<[u8]>       for FixedBytes<N>, &mut FixedBytes<N>, &FixedBytes<N>);
borrow_impls!(impl Borrow<[u8; N]>    for FixedBytes<N>, &mut FixedBytes<N>, &FixedBytes<N>);
borrow_impls!(impl BorrowMut<[u8]>    for FixedBytes<N>, &mut FixedBytes<N>);
borrow_impls!(impl BorrowMut<[u8; N]> for FixedBytes<N>, &mut FixedBytes<N>);

impl<const N: usize> AsRef<[u8]> for FixedBytes<N> {
    #[inline]
    fn as_ref(&self) -> &[u8] {
        &self.0
=======
/// Tries to create a `FixedBytes<N>` by copying from a mutable slice `&mut
/// [u8]`. Succeeds if `slice.len() == N`.
impl<const N: usize> TryFrom<&mut [u8]> for FixedBytes<N> {
    type Error = core::array::TryFromSliceError;

    #[inline]
    fn try_from(slice: &mut [u8]) -> Result<Self, Self::Error> {
        Self::try_from(&*slice)
>>>>>>> 1c2373e4
    }
}

/// Tries to create a ref `FixedBytes<N>` by copying from a slice `&[u8]`.
/// Succeeds if `slice.len() == N`.
impl<'a, const N: usize> TryFrom<&'a [u8]> for &'a FixedBytes<N> {
    type Error = core::array::TryFromSliceError;

    #[inline]
<<<<<<< HEAD
    fn as_mut(&mut self) -> &mut [u8] {
        &mut self.0
    }
}

impl<const N: usize> AsRef<[u8; N]> for FixedBytes<N> {
    #[inline]
    fn as_ref(&self) -> &[u8; N] {
        &self.0
    }
}

impl<const N: usize> AsMut<[u8; N]> for FixedBytes<N> {
    #[inline]
    fn as_mut(&mut self) -> &mut [u8; N] {
        &mut self.0
    }
}

impl<const N: usize> FixedBytes<N> {
    /// Array of Zero bytes.
    pub const ZERO: Self = Self([0u8; N]);

    /// Instantiates a new fixed hash from the given bytes array.
    #[inline]
    pub const fn new(bytes: [u8; N]) -> Self {
        Self(bytes)
    }

    /// Utility function to create a fixed hash with the last byte set to `x`.
    #[inline]
    pub const fn with_last_byte(x: u8) -> Self {
        let mut bytes = [0u8; N];
        bytes[N - 1] = x;
        Self(bytes)
    }

    /// Instantiates a new fixed hash with cryptographically random content.
    #[inline]
    pub fn random() -> Self {
        Self::try_random().unwrap()
    }

    /// Instantiates a new fixed hash with cryptographically random content.
    pub fn try_random() -> Result<Self, getrandom::Error> {
        let mut bytes: [_; N] = super::impl_core::uninit_array();
        getrandom::getrandom_uninit(&mut bytes)?;
        // SAFETY: The array is initialized by getrandom_uninit.
        Ok(Self(unsafe { super::impl_core::array_assume_init(bytes) }))
=======
    fn try_from(slice: &'a [u8]) -> Result<&'a FixedBytes<N>, Self::Error> {
        // SAFETY: `FixedBytes<N>` is `repr(transparent)` for `[u8; N]`
        <&[u8; N]>::try_from(slice).map(|array_ref| unsafe { core::mem::transmute(array_ref) })
    }
}

/// Tries to create a ref `FixedBytes<N>` by copying from a mutable slice `&mut
/// [u8]`. Succeeds if `slice.len() == N`.
impl<'a, const N: usize> TryFrom<&'a mut [u8]> for &'a mut FixedBytes<N> {
    type Error = core::array::TryFromSliceError;

    #[inline]
    fn try_from(slice: &'a mut [u8]) -> Result<&'a mut FixedBytes<N>, Self::Error> {
        // SAFETY: `FixedBytes<N>` is `repr(transparent)` for `[u8; N]`
        <&mut [u8; N]>::try_from(slice).map(|array_ref| unsafe { core::mem::transmute(array_ref) })
>>>>>>> 1c2373e4
    }
}

<<<<<<< HEAD
    /// Concatenate two `FixedBytes`. Due to rust constraints, the user must
    /// specify Z. Incorrect specification will result in a panic.
    pub const fn concat_const<const M: usize, const Z: usize>(
        self,
        other: FixedBytes<M>,
    ) -> FixedBytes<Z> {
        assert!(
            N + M == Z,
            "Output size `Z` must equal the sum of the input sizes `M` and `N`"
        );

        let mut result = [0u8; Z];
        let mut i = 0;
        while i < Z {
            result[i] = if i >= N { other.0[i - N] } else { self.0[i] };
            i += 1;
        }
        FixedBytes(result)
    }

    /// Returns a new fixed hash where all bits are set to the given byte.
    #[inline]
    pub const fn repeat_byte(byte: u8) -> Self {
        Self([byte; N])
    }
=======
// Ideally this would be:
// `impl<const N: usize> From<FixedBytes<N>> for Uint<N * 8>`
// `impl<const N: usize> From<Uint<N / 8>> for FixedBytes<N>`
macro_rules! fixed_bytes_uint_conversions {
    ($($u:ty => $b:ty),* $(,)?) => {$(
        impl From<$u> for $b {
            #[inline]
            fn from(value: $u) -> Self {
                Self(value.to_be_bytes())
            }
        }

        impl From<$b> for $u {
            #[inline]
            fn from(value: $b) -> Self {
                Self::from_be_bytes(value.0)
            }
        }

        const _: () = assert!(<$u>::BITS == <$b>::len_bytes() * 8);
    )*};
}

fixed_bytes_uint_conversions! {
    aliases::U8   => aliases::B8,
    aliases::I8   => aliases::B8,

    aliases::U16  => aliases::B16,
    aliases::I16  => aliases::B16,
>>>>>>> 1c2373e4

    aliases::U32  => aliases::B32,
    aliases::I32  => aliases::B32,

    aliases::U64  => aliases::B64,
    aliases::I64  => aliases::B64,

    aliases::U128 => aliases::B128,
    aliases::I128 => aliases::B128,

    aliases::U160 => aliases::B160,
    aliases::I160 => aliases::B160,

    aliases::U256 => aliases::B256,
    aliases::I256 => aliases::B256,

    aliases::U512 => aliases::B512,
    aliases::I512 => aliases::B512,

<<<<<<< HEAD
    /// Returns a constant raw pointer to the value.
    #[inline]
    pub const fn as_ptr(&self) -> *const u8 {
        self.0.as_ptr()
    }
=======
}
>>>>>>> 1c2373e4

impl<const N: usize> From<FixedBytes<N>> for [u8; N] {
    #[inline]
<<<<<<< HEAD
    pub fn as_mut_ptr(&mut self) -> *mut u8 {
        self.0.as_mut_ptr()
    }

    /// Create a new fixed-hash from the given slice `src`.
    ///
    /// # Note
    ///
    /// The given bytes are interpreted in big endian order.
    ///
    /// # Panics
    ///
    /// If the length of `src` and the number of bytes in `Self` do not match.
    #[track_caller]
    pub fn from_slice(src: &[u8]) -> Self {
        let mut bytes = [0; N];
        bytes.copy_from_slice(src);
        Self(bytes)
=======
    fn from(s: FixedBytes<N>) -> Self {
        s.0
>>>>>>> 1c2373e4
    }
}

impl<const N: usize> AsRef<[u8; N]> for FixedBytes<N> {
    #[inline]
    fn as_ref(&self) -> &[u8; N] {
        &self.0
    }
}

impl<const N: usize> AsMut<[u8; N]> for FixedBytes<N> {
    #[inline]
    fn as_mut(&mut self) -> &mut [u8; N] {
        &mut self.0
    }
}

impl<const N: usize> AsRef<[u8]> for FixedBytes<N> {
    #[inline]
    fn as_ref(&self) -> &[u8] {
        &self.0
    }
}

impl<const N: usize> AsMut<[u8]> for FixedBytes<N> {
    #[inline]
    fn as_mut(&mut self) -> &mut [u8] {
        &mut self.0
    }
}

impl<const N: usize> fmt::Debug for FixedBytes<N> {
    #[inline]
    fn fmt(&self, f: &mut fmt::Formatter<'_>) -> fmt::Result {
        self.fmt_hex::<false>(f, true)
    }
}

impl<const N: usize> fmt::Display for FixedBytes<N> {
    fn fmt(&self, f: &mut fmt::Formatter<'_>) -> fmt::Result {
        // If the alternate flag is NOT set, we write the full hex.
        if N <= 4 || !f.alternate() {
            return self.fmt_hex::<false>(f, true)
        }

        // If the alternate flag is set, we use middle-out compression.
        const SEP_LEN: usize = '…'.len_utf8();
        let mut buf = [0; 2 + 4 + SEP_LEN + 4];
        buf[0] = b'0';
        buf[1] = b'x';
        hex::encode_to_slice(&self.0[0..2], &mut buf[2..6]).unwrap();
        '…'.encode_utf8(&mut buf[6..]);
        hex::encode_to_slice(&self.0[N - 2..N], &mut buf[6 + SEP_LEN..]).unwrap();

        // SAFETY: always valid UTF-8
        f.write_str(unsafe { str::from_utf8_unchecked(&buf) })
    }
}

impl<const N: usize> fmt::LowerHex for FixedBytes<N> {
    #[inline]
    fn fmt(&self, f: &mut fmt::Formatter<'_>) -> fmt::Result {
        self.fmt_hex::<false>(f, f.alternate())
    }
}

impl<const N: usize> fmt::UpperHex for FixedBytes<N> {
    #[inline]
    fn fmt(&self, f: &mut fmt::Formatter<'_>) -> fmt::Result {
        self.fmt_hex::<true>(f, f.alternate())
    }
}

impl<const N: usize> ops::BitAnd for FixedBytes<N> {
    type Output = Self;

    fn bitand(self, rhs: Self) -> Self::Output {
        let mut other = self;
        other.iter_mut().zip(rhs.iter()).for_each(|(a, b)| *a &= *b);
        other
    }
}

impl<const N: usize> ops::BitAndAssign for FixedBytes<N> {
    fn bitand_assign(&mut self, rhs: Self) {
        self.iter_mut().zip(rhs.iter()).for_each(|(a, b)| *a &= *b);
    }
}

impl<const N: usize> ops::BitOr for FixedBytes<N> {
    type Output = Self;

    fn bitor(self, rhs: Self) -> Self::Output {
        let mut other = self;
        other.iter_mut().zip(rhs.iter()).for_each(|(a, b)| *a |= *b);
        other
    }
}

impl<const N: usize> ops::BitOrAssign for FixedBytes<N> {
    fn bitor_assign(&mut self, rhs: Self) {
        self.iter_mut().zip(rhs.iter()).for_each(|(a, b)| *a |= *b);
    }
}

impl<const N: usize> ops::BitXor for FixedBytes<N> {
    type Output = Self;

    fn bitxor(self, rhs: Self) -> Self::Output {
        let mut other = self;
        other.iter_mut().zip(rhs.iter()).for_each(|(a, b)| *a ^= *b);
        other
    }
}

impl<const N: usize> ops::BitXorAssign for FixedBytes<N> {
    fn bitxor_assign(&mut self, rhs: Self) {
        self.iter_mut().zip(rhs.iter()).for_each(|(a, b)| *a ^= *b);
    }
}

impl<const N: usize> core::str::FromStr for FixedBytes<N> {
    type Err = hex::FromHexError;

    fn from_str(s: &str) -> Result<Self, Self::Err> {
        let mut buf = [0u8; N];
        hex::decode_to_slice(s, &mut buf)?;
        Ok(Self(buf))
    }
}

impl<const N: usize> FixedBytes<N> {
    /// Array of Zero bytes.
    pub const ZERO: Self = Self([0u8; N]);

    /// Instantiates a new fixed hash from the given bytes array.
    #[inline]
    pub const fn new(bytes: [u8; N]) -> Self {
        Self(bytes)
    }

    /// Utility function to create a fixed hash with the last byte set to `x`.
    #[inline]
    pub const fn with_last_byte(x: u8) -> Self {
        let mut bytes = [0u8; N];
        bytes[N - 1] = x;
        Self(bytes)
    }

    /// Instantiates a new fixed hash with cryptographically random content.
    #[cfg(feature = "getrandom")]
    #[inline]
    pub fn random() -> Self {
        Self::try_random().unwrap()
    }

    /// Instantiates a new fixed hash with cryptographically random content.
    #[cfg(feature = "getrandom")]
    pub fn try_random() -> Result<Self, getrandom::Error> {
        let mut bytes: [_; N] = crate::impl_core::uninit_array();
        getrandom::getrandom_uninit(&mut bytes)?;
        // SAFETY: The array is initialized by getrandom_uninit.
        Ok(Self(unsafe { crate::impl_core::array_assume_init(bytes) }))
    }

    /// Concatenate two `FixedBytes`.
    ///
    /// Due to constraints in the language, the user must specify the value of
    /// the output size `Z`.
    ///
    /// # Panics
    ///
    /// This function panics if `Z` is not equal to `N + M`.
    pub const fn concat_const<const M: usize, const Z: usize>(
        self,
        other: FixedBytes<M>,
    ) -> FixedBytes<Z> {
        assert!(
            N + M == Z,
            "Output size `Z` must equal the sum of the input sizes `N` and `M`"
        );

        let mut result = [0u8; Z];
        let mut i = 0;
        while i < Z {
            result[i] = if i >= N { other.0[i - N] } else { self.0[i] };
            i += 1;
        }
        FixedBytes(result)
    }

    /// Returns a new fixed hash where all bits are set to the given byte.
    #[inline]
    pub const fn repeat_byte(byte: u8) -> Self {
        Self([byte; N])
    }

    /// Returns the size of this hash in bytes.
    #[inline]
    pub const fn len_bytes() -> usize {
        N
    }

    /// Create a new fixed-hash from the given slice `src`.
    ///
    /// # Note
    ///
    /// The given bytes are interpreted in big endian order.
    ///
    /// # Panics
    ///
    /// If the length of `src` and the number of bytes in `Self` do not match.
    #[track_caller]
    #[inline]
    pub fn from_slice(src: &[u8]) -> Self {
        Self(src.try_into().unwrap())
    }

    /// Returns a slice containing the entire array. Equivalent to `&s[..]`.
    #[inline]
    pub const fn as_slice(&self) -> &[u8] {
        &self.0
    }

    /// Returns a mutable slice containing the entire array. Equivalent to
    /// `&mut s[..]`.
    #[inline]
    pub fn as_mut_slice(&mut self) -> &mut [u8] {
        &mut self.0
    }

    /// Returns `true` if all bits set in `b` are also set in `self`.
    #[inline]
    pub fn covers(&self, b: &Self) -> bool {
        &(*b & *self) == b
    }

    /// Returns `true` if no bits are set.
    #[inline]
    pub fn is_zero(&self) -> bool {
        *self == Self::ZERO
    }

    /// Compile-time equality. NOT constant-time equality.
    #[inline]
    pub const fn const_eq(&self, other: &Self) -> bool {
        let mut i = 0;
        while i < N {
            if self.0[i] != other.0[i] {
                return false
            }
            i += 1;
        }

        true
    }

    /// Returns `true` if no bits are set.
    #[inline]
    pub const fn const_is_zero(&self) -> bool {
        self.const_eq(&Self::ZERO)
    }

    /// Computes the bitwise AND of two `FixedBytes`.
    pub const fn bit_and(self, rhs: Self) -> Self {
        let mut ret = Self::ZERO;
        let mut i = 0;
        while i < N {
            ret.0[i] = self.0[i] & rhs.0[i];
            i += 1;
        }
        ret
    }

    /// Computes the bitwise OR of two `FixedBytes`.
    pub const fn bit_or(self, rhs: Self) -> Self {
        let mut ret = Self::ZERO;
        let mut i = 0;
        while i < N {
            ret.0[i] = self.0[i] | rhs.0[i];
            i += 1;
        }
        ret
    }

    /// Computes the bitwise XOR of two `FixedBytes`.
    pub const fn bit_xor(self, rhs: Self) -> Self {
        let mut ret = Self::ZERO;
        let mut i = 0;
        while i < N {
            ret.0[i] = self.0[i] ^ rhs.0[i];
            i += 1;
        }
        ret
    }

    fn fmt_hex<const UPPER: bool>(&self, f: &mut fmt::Formatter<'_>, prefix: bool) -> fmt::Result {
        let mut buf = hex::Buffer::<N, true>::new();
        let s = if UPPER {
            buf.format_upper(self)
        } else {
            buf.format(self)
        };
        f.write_str(&s[(!prefix as usize) * 2..])
    }
}

#[cfg(test)]
mod tests {
    use super::*;

    macro_rules! test_fmt {
        ($($fmt:literal, $hex:literal => $expected:literal;)+) => {$(
            assert_eq!(
                format!($fmt, fixed_bytes!($hex)),
                $expected
            );
        )+};
    }

    #[test]
    fn concat_const() {
<<<<<<< HEAD
        const A: FixedBytes<2> = FixedBytes(hex!("0123"));
        const B: FixedBytes<2> = FixedBytes(hex!("4567"));
        const EXPECTED: FixedBytes<4> = FixedBytes(hex!("01234567"));
=======
        const A: FixedBytes<2> = fixed_bytes!("0123");
        const B: FixedBytes<2> = fixed_bytes!("4567");
        const EXPECTED: FixedBytes<4> = fixed_bytes!("01234567");
>>>>>>> 1c2373e4
        const ACTUAL: FixedBytes<4> = A.concat_const(B);

        assert_eq!(ACTUAL, EXPECTED);
    }

    #[test]
    fn display() {
        test_fmt! {
            "{}", "0123456789abcdef" => "0x0123456789abcdef";
            "{:#}", "0123" => "0x0123";
            "{:#}", "01234567" => "0x01234567";
            "{:#}", "0123456789" => "0x0123…6789";
        }
    }

    #[test]
    fn debug() {
        test_fmt! {
            "{:?}", "0123456789abcdef" => "0x0123456789abcdef";
            "{:#?}", "0123456789abcdef" => "0x0123456789abcdef";
        }
    }

    #[test]
    fn lower_hex() {
        test_fmt! {
            "{:x}", "0123456789abcdef" => "0123456789abcdef";
            "{:#x}", "0123456789abcdef" => "0x0123456789abcdef";
        }
    }

    #[test]
    fn upper_hex() {
        test_fmt! {
            "{:X}", "0123456789abcdef" => "0123456789ABCDEF";
            "{:#X}", "0123456789abcdef" => "0x0123456789ABCDEF";
        }
    }
}<|MERGE_RESOLUTION|>--- conflicted
+++ resolved
@@ -1,30 +1,11 @@
-<<<<<<< HEAD
-use core::{
-    borrow::{Borrow, BorrowMut},
-    fmt, ops, str,
-};
-use derive_more::{Deref, DerefMut, From, Index, IndexMut};
-=======
 use crate::aliases;
 use core::{fmt, ops, str};
 use derive_more::{Deref, DerefMut, From, Index, IndexMut, IntoIterator};
->>>>>>> 1c2373e4
 
 /// A byte array of fixed length (`[u8; N]`).
 ///
 /// This type allows us to more tightly control serialization, deserialization.
 /// rlp encoding, decoding, and other type-level attributes for fixed-length
-<<<<<<< HEAD
-/// byte arrays. Users looking to prevent type-confusion between byte arrays of
-/// different lengths should use the [`crate::wrap_fixed_bytes`] macro to
-/// create a new fixed-length byte array type.
-#[derive(
-    Deref, DerefMut, From, Hash, Copy, Clone, PartialEq, Eq, PartialOrd, Ord, Index, IndexMut,
-)]
-#[cfg_attr(
-    feature = "arbitrary",
-    derive(arbitrary::Arbitrary, proptest_derive::Arbitrary)
-=======
 /// byte arrays.
 ///
 /// Users looking to prevent type-confusion between byte arrays of different
@@ -48,7 +29,6 @@
 #[cfg_attr(
     feature = "arbitrary",
     derive(derive_arbitrary::Arbitrary, proptest_derive::Arbitrary)
->>>>>>> 1c2373e4
 )]
 #[repr(transparent)]
 pub struct FixedBytes<const N: usize>(#[into_iterator(owned, ref, ref_mut)] pub [u8; N]);
@@ -64,22 +44,14 @@
 
 impl<const N: usize> From<&[u8; N]> for FixedBytes<N> {
     #[inline]
-<<<<<<< HEAD
-    fn from(bytes: &'a [u8; N]) -> Self {
-=======
     fn from(bytes: &[u8; N]) -> Self {
->>>>>>> 1c2373e4
         Self(*bytes)
     }
 }
 
 impl<const N: usize> From<&mut [u8; N]> for FixedBytes<N> {
     #[inline]
-<<<<<<< HEAD
-    fn from(bytes: &'a mut [u8; N]) -> Self {
-=======
     fn from(bytes: &mut [u8; N]) -> Self {
->>>>>>> 1c2373e4
         Self(*bytes)
     }
 }
@@ -95,38 +67,6 @@
     }
 }
 
-<<<<<<< HEAD
-// Borrow is not implemented for references
-macro_rules! borrow_impls {
-    (impl Borrow<$t:ty> for $($b:ty),+) => {$(
-        impl<const N: usize> Borrow<$t> for $b {
-            #[inline]
-            fn borrow(&self) -> &$t {
-                &self.0
-            }
-        }
-    )+};
-
-    (impl BorrowMut<$t:ty> for $($b:ty),+) => {$(
-        impl<const N: usize> BorrowMut<$t> for $b {
-            #[inline]
-            fn borrow_mut(&mut self) -> &mut $t {
-                &mut self.0
-            }
-        }
-    )+};
-}
-
-borrow_impls!(impl Borrow<[u8]>       for FixedBytes<N>, &mut FixedBytes<N>, &FixedBytes<N>);
-borrow_impls!(impl Borrow<[u8; N]>    for FixedBytes<N>, &mut FixedBytes<N>, &FixedBytes<N>);
-borrow_impls!(impl BorrowMut<[u8]>    for FixedBytes<N>, &mut FixedBytes<N>);
-borrow_impls!(impl BorrowMut<[u8; N]> for FixedBytes<N>, &mut FixedBytes<N>);
-
-impl<const N: usize> AsRef<[u8]> for FixedBytes<N> {
-    #[inline]
-    fn as_ref(&self) -> &[u8] {
-        &self.0
-=======
 /// Tries to create a `FixedBytes<N>` by copying from a mutable slice `&mut
 /// [u8]`. Succeeds if `slice.len() == N`.
 impl<const N: usize> TryFrom<&mut [u8]> for FixedBytes<N> {
@@ -135,7 +75,6 @@
     #[inline]
     fn try_from(slice: &mut [u8]) -> Result<Self, Self::Error> {
         Self::try_from(&*slice)
->>>>>>> 1c2373e4
     }
 }
 
@@ -145,57 +84,6 @@
     type Error = core::array::TryFromSliceError;
 
     #[inline]
-<<<<<<< HEAD
-    fn as_mut(&mut self) -> &mut [u8] {
-        &mut self.0
-    }
-}
-
-impl<const N: usize> AsRef<[u8; N]> for FixedBytes<N> {
-    #[inline]
-    fn as_ref(&self) -> &[u8; N] {
-        &self.0
-    }
-}
-
-impl<const N: usize> AsMut<[u8; N]> for FixedBytes<N> {
-    #[inline]
-    fn as_mut(&mut self) -> &mut [u8; N] {
-        &mut self.0
-    }
-}
-
-impl<const N: usize> FixedBytes<N> {
-    /// Array of Zero bytes.
-    pub const ZERO: Self = Self([0u8; N]);
-
-    /// Instantiates a new fixed hash from the given bytes array.
-    #[inline]
-    pub const fn new(bytes: [u8; N]) -> Self {
-        Self(bytes)
-    }
-
-    /// Utility function to create a fixed hash with the last byte set to `x`.
-    #[inline]
-    pub const fn with_last_byte(x: u8) -> Self {
-        let mut bytes = [0u8; N];
-        bytes[N - 1] = x;
-        Self(bytes)
-    }
-
-    /// Instantiates a new fixed hash with cryptographically random content.
-    #[inline]
-    pub fn random() -> Self {
-        Self::try_random().unwrap()
-    }
-
-    /// Instantiates a new fixed hash with cryptographically random content.
-    pub fn try_random() -> Result<Self, getrandom::Error> {
-        let mut bytes: [_; N] = super::impl_core::uninit_array();
-        getrandom::getrandom_uninit(&mut bytes)?;
-        // SAFETY: The array is initialized by getrandom_uninit.
-        Ok(Self(unsafe { super::impl_core::array_assume_init(bytes) }))
-=======
     fn try_from(slice: &'a [u8]) -> Result<&'a FixedBytes<N>, Self::Error> {
         // SAFETY: `FixedBytes<N>` is `repr(transparent)` for `[u8; N]`
         <&[u8; N]>::try_from(slice).map(|array_ref| unsafe { core::mem::transmute(array_ref) })
@@ -211,37 +99,9 @@
     fn try_from(slice: &'a mut [u8]) -> Result<&'a mut FixedBytes<N>, Self::Error> {
         // SAFETY: `FixedBytes<N>` is `repr(transparent)` for `[u8; N]`
         <&mut [u8; N]>::try_from(slice).map(|array_ref| unsafe { core::mem::transmute(array_ref) })
->>>>>>> 1c2373e4
-    }
-}
-
-<<<<<<< HEAD
-    /// Concatenate two `FixedBytes`. Due to rust constraints, the user must
-    /// specify Z. Incorrect specification will result in a panic.
-    pub const fn concat_const<const M: usize, const Z: usize>(
-        self,
-        other: FixedBytes<M>,
-    ) -> FixedBytes<Z> {
-        assert!(
-            N + M == Z,
-            "Output size `Z` must equal the sum of the input sizes `M` and `N`"
-        );
-
-        let mut result = [0u8; Z];
-        let mut i = 0;
-        while i < Z {
-            result[i] = if i >= N { other.0[i - N] } else { self.0[i] };
-            i += 1;
-        }
-        FixedBytes(result)
-    }
-
-    /// Returns a new fixed hash where all bits are set to the given byte.
-    #[inline]
-    pub const fn repeat_byte(byte: u8) -> Self {
-        Self([byte; N])
-    }
-=======
+    }
+}
+
 // Ideally this would be:
 // `impl<const N: usize> From<FixedBytes<N>> for Uint<N * 8>`
 // `impl<const N: usize> From<Uint<N / 8>> for FixedBytes<N>`
@@ -271,7 +131,6 @@
 
     aliases::U16  => aliases::B16,
     aliases::I16  => aliases::B16,
->>>>>>> 1c2373e4
 
     aliases::U32  => aliases::B32,
     aliases::I32  => aliases::B32,
@@ -291,41 +150,12 @@
     aliases::U512 => aliases::B512,
     aliases::I512 => aliases::B512,
 
-<<<<<<< HEAD
-    /// Returns a constant raw pointer to the value.
-    #[inline]
-    pub const fn as_ptr(&self) -> *const u8 {
-        self.0.as_ptr()
-    }
-=======
-}
->>>>>>> 1c2373e4
+}
 
 impl<const N: usize> From<FixedBytes<N>> for [u8; N] {
     #[inline]
-<<<<<<< HEAD
-    pub fn as_mut_ptr(&mut self) -> *mut u8 {
-        self.0.as_mut_ptr()
-    }
-
-    /// Create a new fixed-hash from the given slice `src`.
-    ///
-    /// # Note
-    ///
-    /// The given bytes are interpreted in big endian order.
-    ///
-    /// # Panics
-    ///
-    /// If the length of `src` and the number of bytes in `Self` do not match.
-    #[track_caller]
-    pub fn from_slice(src: &[u8]) -> Self {
-        let mut bytes = [0; N];
-        bytes.copy_from_slice(src);
-        Self(bytes)
-=======
     fn from(s: FixedBytes<N>) -> Self {
         s.0
->>>>>>> 1c2373e4
     }
 }
 
@@ -648,15 +478,9 @@
 
     #[test]
     fn concat_const() {
-<<<<<<< HEAD
-        const A: FixedBytes<2> = FixedBytes(hex!("0123"));
-        const B: FixedBytes<2> = FixedBytes(hex!("4567"));
-        const EXPECTED: FixedBytes<4> = FixedBytes(hex!("01234567"));
-=======
         const A: FixedBytes<2> = fixed_bytes!("0123");
         const B: FixedBytes<2> = fixed_bytes!("4567");
         const EXPECTED: FixedBytes<4> = fixed_bytes!("01234567");
->>>>>>> 1c2373e4
         const ACTUAL: FixedBytes<4> = A.concat_const(B);
 
         assert_eq!(ACTUAL, EXPECTED);

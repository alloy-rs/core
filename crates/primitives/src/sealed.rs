--- conflicted
+++ resolved
@@ -6,12 +6,8 @@
 ///
 /// We do not implement any specific hashing algorithm here. Instead types
 /// implement the [`Sealable`] trait to provide define their own hash.
-<<<<<<< HEAD
-#[derive(Clone, Copy, Debug, PartialEq, Eq, Hash)]
+#[derive(Clone, Copy, Debug, PartialEq, Eq, Hash, Deref)]
 #[cfg_attr(feature = "rlp", derive(alloy_rlp::RlpEncodable, alloy_rlp::RlpDecodable))]
-=======
-#[derive(Clone, Copy, Debug, PartialEq, Eq, Hash, Deref)]
->>>>>>> b2228224
 #[cfg_attr(feature = "serde", derive(serde::Serialize, serde::Deserialize))]
 #[cfg_attr(feature = "arbitrary", derive(proptest_derive::Arbitrary))]
 pub struct Sealed<T> {

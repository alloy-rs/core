--- conflicted
+++ resolved
@@ -2,12 +2,8 @@
 name = "alloy-primitives"
 description = "Ethereum primitive types"
 keywords = ["ethereum", "ethers", "revm", "reth"]
-<<<<<<< HEAD
-categories = ["data-structures", "cryptography::cryptocurrencies"]
-=======
 categories = ["no-std", "data-structures", "cryptography::cryptocurrencies"]
 homepage = "https://github.com/alloy-rs/core/tree/main/crates/primitives"
->>>>>>> 1c2373e4
 
 version.workspace = true
 edition.workspace = true
@@ -17,30 +13,6 @@
 repository.workspace = true
 exclude.workspace = true
 
-<<<<<<< HEAD
-[dependencies]
-# eth
-ruint = { workspace = true, features = ["serde"] }
-
-# utility
-bytes.workspace = true
-getrandom = "0.2"
-hex.workspace = true
-itoa = "1"
-tiny-keccak = { workspace = true, features = ["keccak"] }
-
-# macros
-derive_more.workspace = true
-
-# rlp
-ethers-rlp = { workspace = true, optional = true }
-
-# serde
-serde = { workspace = true, optional = true }
-
-# arbitrary
-arbitrary = { workspace = true, features = ["derive"], optional = true }
-=======
 [package.metadata.docs.rs]
 all-features = true
 rustdoc-args = ["--cfg", "docsrs"]
@@ -68,21 +40,10 @@
 # arbitrary
 arbitrary = { workspace = true, optional = true }
 derive_arbitrary = { workspace = true, optional = true }
->>>>>>> 1c2373e4
 proptest = { workspace = true, optional = true }
 proptest-derive = { workspace = true, optional = true }
 
 [dev-dependencies]
-<<<<<<< HEAD
-hex-literal.workspace = true
-proptest.workspace = true
-serde_json.workspace = true
-
-[features]
-default = ["std", "rlp", "serde"]
-std = ["bytes/std", "hex/std", "ethers-rlp?/std", "proptest?/std", "serde/std"]
-rlp = ["dep:ethers-rlp", "ruint/fastrlp"]
-=======
 serde_json.workspace = true
 
 [features]
@@ -90,7 +51,6 @@
 std = ["bytes/std", "hex/std", "alloy-rlp?/std", "proptest?/std", "serde?/std"]
 getrandom = ["dep:getrandom"]
 rlp = ["dep:alloy-rlp", "ruint/alloy-rlp"]
->>>>>>> 1c2373e4
 serde = ["dep:serde", "bytes/serde", "hex/serde", "ruint/serde"]
 arbitrary = [
     "std",

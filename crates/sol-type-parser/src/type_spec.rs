--- conflicted
+++ resolved
@@ -113,24 +113,16 @@
         .map(|(span, (stem, sizes))| Self { span, stem, sizes })
     }
 
-    /// Parse a type specifier from a string.
+    /// Parse a type specifier from a string with support for `:` in identifiers.
     ///
-    /// Although EIP-712 identifiers should stick to the [solidity type naming spec](https://docs.soliditylang.org/en/latest/grammar.html#a4.SolidityLexer.Identifier), since Hyperliquid
-<<<<<<< HEAD
-    /// uses colons for their EIP-712 namespacing, alloy decided to add support for them. See the relevant discussion at: [#10765](https://github.com/foundry-rs/foundry/issues/10765).
-=======
-    /// uses colons for their EIP-712 namespacing, alloy decided to add support for them. See the relevant discussion at: [`https://github.com/foundry-rs/foundry/issues/10765`].
->>>>>>> f7ca2a14
+    /// Extends the standard type parsing.
     #[cfg(feature = "eip712")]
     #[inline]
     pub fn parse_eip712(s: &'a str) -> Result<Self> {
         Self::eip712_parser.parse(new_input(s)).map_err(Error::parser)
     }
 
-    /// [`winnow`] parser for EIP-712 types (allows colons in identifiers).
-    ///
-    /// Although EIP-712 identifiers should stick to the [solidity type naming spec](https://docs.soliditylang.org/en/latest/grammar.html#a4.SolidityLexer.Identifier), since Hyperliquid
-    /// uses colons for their namespacing, alloy decided to add support for them. See the relevant discussion at: [#10765](https://github.com/foundry-rs/foundry/issues/10765).
+    /// [`winnow`] parser for EIP-712 types with extended support for `:` in identifiers.
     #[cfg(feature = "eip712")]
     pub(crate) fn eip712_parser(input: &mut Input<'a>) -> ModalResult<Self> {
         trace(

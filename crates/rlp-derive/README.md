# alloy-rlp-derive

This crate provides derive macros for traits defined in
[`alloy-rlp`](https://docs.rs/alloy-rlp). See that crate's documentation for
more information.

## Provenance note

<<<<<<< HEAD
This crate was originally part of the [reth] project, as [`reth_rlp_derive`].

This was forked from an earlier Apache-licensed version of the [`fastrlp`]
crate, before it changed licence to GPL. The Rust `fastrlp` implementation is
itself a port of the [Golang Apache-licensed fastrlp][gofastrlp].

[reth]: https://github.com/paradigmxyz/reth
[`reth_rlp_derive`]: https://github.com/paradigmxyz/reth/tree/99a314c59bbd94a34a285369da95fb5604883c65/crates/rlp/rlp-derive
=======
This crate was originally part of the [reth] project, as [`reth_rlp`].

This was forked from an earlier Apache-licensed version of the
[`fastrlp`] crate, before it changed licence to GPL.
The Rust `fastrlp` implementation is itself a port of the [Golang Apache-licensed fastrlp][gofastrlp].

[reth]: https://github.com/paradigmxyz/reth
[`reth_rlp`]: https://github.com/paradigmxyz/reth/tree/main/crates/rlp
>>>>>>> dccea34b
[`fastrlp`]: https://github.com/vorot93/fastrlp
[gofastrlp]: https://github.com/umbracle/fastrlp<|MERGE_RESOLUTION|>--- conflicted
+++ resolved
@@ -6,24 +6,13 @@
 
 ## Provenance note
 
-<<<<<<< HEAD
 This crate was originally part of the [reth] project, as [`reth_rlp_derive`].
 
-This was forked from an earlier Apache-licensed version of the [`fastrlp`]
-crate, before it changed licence to GPL. The Rust `fastrlp` implementation is
-itself a port of the [Golang Apache-licensed fastrlp][gofastrlp].
+This was forked from an earlier Apache-licensed version of the
+[`fastrlp`] crate, before it changed licence to GPL. The Rust `fastrlp` 
+implementation is itself a port of the [Golang Apache-licensed fastrlp][gofastrlp].
 
 [reth]: https://github.com/paradigmxyz/reth
 [`reth_rlp_derive`]: https://github.com/paradigmxyz/reth/tree/99a314c59bbd94a34a285369da95fb5604883c65/crates/rlp/rlp-derive
-=======
-This crate was originally part of the [reth] project, as [`reth_rlp`].
-
-This was forked from an earlier Apache-licensed version of the
-[`fastrlp`] crate, before it changed licence to GPL.
-The Rust `fastrlp` implementation is itself a port of the [Golang Apache-licensed fastrlp][gofastrlp].
-
-[reth]: https://github.com/paradigmxyz/reth
-[`reth_rlp`]: https://github.com/paradigmxyz/reth/tree/main/crates/rlp
->>>>>>> dccea34b
 [`fastrlp`]: https://github.com/vorot93/fastrlp
 [gofastrlp]: https://github.com/umbracle/fastrlp
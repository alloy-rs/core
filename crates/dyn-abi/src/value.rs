--- conflicted
+++ resolved
@@ -223,13 +223,6 @@
     #[inline]
     fn sol_type_name_raw(&self, out: &mut String) -> bool {
         match self {
-<<<<<<< HEAD
-            Self::Address(a) => Some(a.into_word()),
-            Self::Bool(b) => Some({
-                let mut buf = [0u8; 32];
-                if *b {
-                    buf[31] = 1;
-=======
             #[cfg(not(feature = "eip712"))]
             Self::Address(_) | Self::Bool(_) | Self::Bytes(_) | Self::String(_) => {
                 out.push_str(unsafe { self.sol_type_name_simple().unwrap_unchecked() });
@@ -263,7 +256,6 @@
                     if !val.sol_type_name_raw(out) {
                         return false
                     }
->>>>>>> 1c2373e4
                 }
                 if inner.len() == 1 {
                     out.push(',');

--- conflicted
+++ resolved
@@ -394,27 +394,19 @@
     /// Resolve the type string into a basic Solidity type if possible.
     #[inline]
     pub fn resolve_basic_solidity(&self) -> Result<DynSolType, DynAbiError> {
-<<<<<<< HEAD
-        let mut ty = self.root.resolve_basic_solidity()?;
-=======
         let ty = self.root.resolve_basic_solidity()?;
         Ok(self.wrap_type(ty))
     }
 
     #[inline]
     pub(crate) fn wrap_type(&self, mut ty: DynSolType) -> DynSolType {
->>>>>>> 629b73ab
         for size in &self.sizes {
             ty = match size {
                 Some(size) => DynSolType::FixedArray(Box::new(ty), size.get()),
                 None => DynSolType::Array(Box::new(ty)),
             };
         }
-<<<<<<< HEAD
-        Ok(ty)
-=======
         ty
->>>>>>> 629b73ab
     }
 }
 

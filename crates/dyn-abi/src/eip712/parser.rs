--- conflicted
+++ resolved
@@ -156,12 +156,9 @@
         // Resolve and validate non-dependent types
         let mut non_dependent = resolver.non_dependent_types();
 
-<<<<<<< HEAD
-        let first =
-            non_dependent.next().ok_or(Error::MissingType(String::from("primary component")))?;
-=======
-        let first = non_dependent.next().ok_or_else(|| Error::MissingType("primary component".into()))?;
->>>>>>> 4149cc65
+        let first = non_dependent
+            .next()
+            .ok_or_else(|| String::from(Error::MissingType("primary component")))?;
         if let Some(second) = non_dependent.next() {
             let all_types = vec![first.type_name(), second.type_name()]
                 .into_iter()

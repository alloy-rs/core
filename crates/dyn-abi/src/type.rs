--- conflicted
+++ resolved
@@ -276,12 +276,8 @@
         }
     }
 
-<<<<<<< HEAD
-    #[inline(always)]
-=======
     #[inline]
     #[allow(clippy::missing_const_for_fn)]
->>>>>>> 629b73ab
     fn sol_type_name_simple(&self) -> Option<&str> {
         match self {
             Self::Address => Some("address"),

--- conflicted
+++ resolved
@@ -43,8 +43,7 @@
 [features]
 default = ["std"]
 std = ["alloy-sol-types/std", "alloy-primitives/std", "hex/std", "serde?/std", "serde_json?/std"]
-<<<<<<< HEAD
-eip712 = ["alloy-sol-types/eip712-serde", "dep:serde", "dep:serde_json"]
+eip712 = ["alloy-sol-types/eip712-serde", "dep:derive_more", "dep:serde", "dep:serde_json"]
 arbitrary = [
     "std",
     "alloy-sol-types/arbitrary",
@@ -52,9 +51,6 @@
     "dep:derive_arbitrary",
     "dep:proptest",
 ]
-=======
-eip712 = ["alloy-sol-types/eip712-serde", "dep:derive_more", "dep:serde", "dep:serde_json"]
->>>>>>> 629b73ab
 
 [[bench]]
 name = "abi"

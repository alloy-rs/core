[package]
<<<<<<< HEAD
name = "ethers-sol-macro"
version = "0.1.0"
description = "Solidity to Rust proc-macro"
readme = "README.md"
=======
name = "alloy-sol-macro"
description = "Solidity to Rust procedural macro"
>>>>>>> 1c2373e4
keywords = ["ethereum", "abi", "encoding", "evm", "solidity"]
categories = ["encoding", "cryptography::cryptocurrencies"]
homepage = "https://github.com/alloy-rs/core/tree/main/crates/sol-macro"

version.workspace = true
edition.workspace = true
rust-version.workspace = true
authors.workspace = true
license.workspace = true
repository.workspace = true
exclude.workspace = true

[lib]
proc_macro = true

[package.metadata.docs.rs]
all-features = true
rustdoc-args = ["--cfg", "docsrs"]

[dependencies]
syn-solidity = { workspace = true, features = ["visit", "visit-mut"] }

heck = "0.4"
proc-macro2.workspace = true
quote.workspace = true
syn = { workspace = true, features = ["extra-traits"] }
tiny-keccak = { workspace = true, features = ["keccak"] }<|MERGE_RESOLUTION|>--- conflicted
+++ resolved
@@ -1,13 +1,6 @@
 [package]
-<<<<<<< HEAD
-name = "ethers-sol-macro"
-version = "0.1.0"
-description = "Solidity to Rust proc-macro"
-readme = "README.md"
-=======
 name = "alloy-sol-macro"
 description = "Solidity to Rust procedural macro"
->>>>>>> 1c2373e4
 keywords = ["ethereum", "abi", "encoding", "evm", "solidity"]
 categories = ["encoding", "cryptography::cryptocurrencies"]
 homepage = "https://github.com/alloy-rs/core/tree/main/crates/sol-macro"

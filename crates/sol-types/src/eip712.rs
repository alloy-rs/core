--- conflicted
+++ resolved
@@ -503,11 +503,7 @@
     const _: Eip712Domain = eip712_domain! {
         // name: "abcd",
         version: "1",
-<<<<<<< HEAD
-        chain_id: U256::from_limbs([1, 0, 0, 0]),
-=======
         // chain_id: 1,
->>>>>>> 1c2373e4
         verifying_contract: Address::ZERO,
         salt: B256::ZERO,
     };

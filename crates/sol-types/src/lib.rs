#![doc = include_str!("../README.md")]
#![doc(
    html_logo_url = "https://raw.githubusercontent.com/alloy-rs/core/main/assets/alloy.jpg",
    html_favicon_url = "https://raw.githubusercontent.com/alloy-rs/core/main/assets/favicon.ico"
)]
#![cfg_attr(not(test), warn(unused_crate_dependencies))]
#![cfg_attr(not(feature = "std"), no_std)]
#![cfg_attr(docsrs, feature(doc_cfg, doc_auto_cfg))]
// TODO: remove when https://github.com/proptest-rs/proptest/pull/427 is merged
#![allow(unknown_lints, non_local_definitions)]

#[allow(unused_extern_crates)]
extern crate self as alloy_sol_types;

#[macro_use]
extern crate alloc;

#[macro_use]
mod macros;

pub mod abi;

mod errors;
pub use errors::{Error, Result};

#[cfg(feature = "json")]
mod ext;
#[cfg(feature = "json")]
pub use ext::JsonAbiExt;

mod impl_core;

mod types;
pub use types::{
    data_type as sol_data, decode_revert_reason, ContractError, EventTopic, GenericContractError,
    GenericRevertReason, Panic, PanicKind, Revert, RevertReason, Selectors, SolCall,
    SolConstructor, SolEnum, SolError, SolEvent, SolEventInterface, SolInterface, SolStruct,
    SolType, SolValue, TopicList,
};

pub mod utils;

mod eip712;
pub use eip712::Eip712Domain;

/// The ABI word type.
pub type Word = alloy_primitives::B256;

#[doc(no_inline)]
pub use alloy_sol_macro::sol;

// Not public API.
#[doc(hidden)]
#[allow(missing_debug_implementations)]
pub mod private {
    pub use super::{
        abi::RECURSION_LIMIT,
        utils::{just_ok, next_multiple_of_32, words_for, words_for_len},
    };
    pub use alloc::{
        borrow::{Cow, ToOwned},
        boxed::Box,
        collections::BTreeMap,
        string::{String, ToString},
        vec,
        vec::Vec,
    };
    pub use alloy_primitives::{
<<<<<<< HEAD
        self as primitives, bytes, keccak256, Address, Bytes, FixedBytes, Function, LogData,
        Signed, Uint, B256, I256, U256,
=======
        bytes, keccak256, Address, Bytes, FixedBytes, Function, IntoLogData, LogData, Signed, Uint,
        B256, I256, U256,
>>>>>>> 4790c475
    };
    pub use core::{
        borrow::{Borrow, BorrowMut},
        convert::From,
        default::Default,
        option::Option,
        result::Result,
    };

    pub use Option::{None, Some};
    pub use Result::{Err, Ok};

    #[cfg(feature = "json")]
    pub use alloy_json_abi;

    /// An ABI-encodable is any type that may be encoded via a given `SolType`.
    ///
    /// The `SolType` trait contains encoding logic for a single associated
    /// `RustType`. This trait allows us to plug in encoding logic for other
    /// `RustTypes`.
    ///
    /// **Note:** this trait is an implementation detail. As such, it should not
    /// be implemented directly unless implementing a custom
    /// [`SolType`](crate::SolType), which is also discouraged. Consider
    /// using [`SolValue`](crate::SolValue) instead.
    pub trait SolTypeValue<T: super::SolType> {
        // Note: methods are prefixed with `stv_` to avoid name collisions with
        // the `SolValue` trait.

        #[inline(always)]
        fn stv_abi_encoded_size(&self) -> usize {
            T::ENCODED_SIZE.unwrap()
        }
        fn stv_to_tokens(&self) -> T::Token<'_>;

        #[inline(always)]
        fn stv_abi_packed_encoded_size(&self) -> usize {
            T::PACKED_ENCODED_SIZE.unwrap()
        }
        fn stv_abi_encode_packed_to(&self, out: &mut Vec<u8>);

        fn stv_eip712_data_word(&self) -> super::Word;
    }

    #[inline(always)]
    pub const fn u256(n: u64) -> U256 {
        U256::from_limbs([n, 0, 0, 0])
    }

    pub struct AssertTypeEq<T>(pub T);
}<|MERGE_RESOLUTION|>--- conflicted
+++ resolved
@@ -66,13 +66,8 @@
         vec::Vec,
     };
     pub use alloy_primitives::{
-<<<<<<< HEAD
-        self as primitives, bytes, keccak256, Address, Bytes, FixedBytes, Function, LogData,
-        Signed, Uint, B256, I256, U256,
-=======
-        bytes, keccak256, Address, Bytes, FixedBytes, Function, IntoLogData, LogData, Signed, Uint,
-        B256, I256, U256,
->>>>>>> 4790c475
+        self as primitives, bytes, keccak256, Address, Bytes, FixedBytes, Function, IntoLogData,
+        LogData, Signed, Uint, B256, I256, U256,
     };
     pub use core::{
         borrow::{Borrow, BorrowMut},

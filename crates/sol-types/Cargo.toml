[package]
<<<<<<< HEAD
name = "ethers-sol-types"
version = "0.1.0"
description = "Ethereum ABI encoding and decoding, with static typing"
readme = "README.md"
keywords = ["ethereum", "abi", "encoding", "evm", "solidity"]
categories = ["encoding", "cryptography::cryptocurrencies"]
=======
name = "alloy-sol-types"
description = "Compile-time ABI and EIP-712 implementations"
keywords = ["ethereum", "abi", "encoding", "evm", "solidity"]
categories = ["no-std", "encoding", "cryptography::cryptocurrencies"]
homepage = "https://github.com/alloy-rs/core/tree/main/crates/sol-types"
>>>>>>> 1c2373e4

version.workspace = true
edition.workspace = true
rust-version.workspace = true
authors.workspace = true
license.workspace = true
repository.workspace = true
exclude.workspace = true

[package.metadata.docs.rs]
all-features = true
rustdoc-args = ["--cfg", "docsrs"]

[dependencies]
alloy-primitives.workspace = true
alloy-sol-macro.workspace = true

hex.workspace = true

serde = { workspace = true, optional = true, features = ["derive"] }

[dev-dependencies]
alloy-primitives = { workspace = true, features = ["arbitrary"] }

hex-literal.workspace = true
proptest.workspace = true
trybuild = "1.0"

[features]
default = ["std"]
std = ["alloy-primitives/std", "hex/std", "serde?/std"]
eip712-serde = ["dep:serde", "serde?/alloc", "alloy-primitives/serde"]
arbitrary = ["alloy-primitives/arbitrary"]<|MERGE_RESOLUTION|>--- conflicted
+++ resolved
@@ -1,18 +1,9 @@
 [package]
-<<<<<<< HEAD
-name = "ethers-sol-types"
-version = "0.1.0"
-description = "Ethereum ABI encoding and decoding, with static typing"
-readme = "README.md"
-keywords = ["ethereum", "abi", "encoding", "evm", "solidity"]
-categories = ["encoding", "cryptography::cryptocurrencies"]
-=======
 name = "alloy-sol-types"
 description = "Compile-time ABI and EIP-712 implementations"
 keywords = ["ethereum", "abi", "encoding", "evm", "solidity"]
 categories = ["no-std", "encoding", "cryptography::cryptocurrencies"]
 homepage = "https://github.com/alloy-rs/core/tree/main/crates/sol-types"
->>>>>>> 1c2373e4
 
 version.workspace = true
 edition.workspace = true

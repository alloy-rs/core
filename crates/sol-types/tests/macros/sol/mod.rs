--- conflicted
+++ resolved
@@ -124,30 +124,16 @@
         testCall::abi_decode_returns(&hex!(
             "0000000000000000000000000000000000000000000000000000000000000020
                  0000000000000000000000000000000000000000000000000000000000000000"
-<<<<<<< HEAD
-            ),
-            true,
-        ),
+        ),),
         Ok(vec![])
-=======
-        ),),
-        Ok(testReturn { _0: vec![] })
->>>>>>> 52546f26
     );
     assert_eq!(
         testCall::abi_decode_returns(&hex!(
             "0000000000000000000000000000000000000000000000000000000000000020
                  0000000000000000000000000000000000000000000000000000000000000001
                  0000000000000000000000000000000000000000000000000000000000000002"
-<<<<<<< HEAD
-            ),
-            true,
-        ),
+        )),
         Ok(vec![U256::from(2)])
-=======
-        ),),
-        Ok(testReturn { _0: vec![U256::from(2)] })
->>>>>>> 52546f26
     );
     assert_eq!(
         testCall::abi_decode_returns(&hex!(
@@ -155,15 +141,8 @@
                  0000000000000000000000000000000000000000000000000000000000000002
                  0000000000000000000000000000000000000000000000000000000000000042
                  0000000000000000000000000000000000000000000000000000000000000069"
-<<<<<<< HEAD
-            ),
-            true,
-        ),
+        ),),
         Ok(vec![U256::from(0x42), U256::from(0x69)])
-=======
-        ),),
-        Ok(testReturn { _0: vec![U256::from(0x42), U256::from(0x69)] })
->>>>>>> 52546f26
     );
 }
 
@@ -184,22 +163,22 @@
         function balanceOfNamed(address owner) returns (uint256 bal);
     }
     let data = vec![42].abi_encode_sequence();
-    let res = balanceOfCall::abi_decode_returns(&data, true).unwrap();
+    let res = balanceOfCall::abi_decode_returns(&data).unwrap();
 
     assert_eq!(res, U256::from(42));
 
-    let res = balanceOfStructUnnamedCall::abi_decode_returns(&data, true).unwrap();
+    let res = balanceOfStructUnnamedCall::abi_decode_returns(&data).unwrap();
 
     assert_eq!(res, MyBalance { bal: U256::from(42) });
 
     let data = vec![24, 42].abi_encode_sequence();
 
-    let res = balanceOfUnnamedArrayCall::abi_decode_returns(&data, true).unwrap();
+    let res = balanceOfUnnamedArrayCall::abi_decode_returns(&data).unwrap();
 
     assert_eq!(res, [U256::from(24), U256::from(42)]);
 
     let data = vec![42].abi_encode_sequence();
-    let res = balanceOfNamedCall::abi_decode_returns(&data, true).unwrap();
+    let res = balanceOfNamedCall::abi_decode_returns(&data).unwrap();
 
     assert_eq!(res, U256::from(42));
 }
@@ -216,21 +195,20 @@
     }
 
     let data = vec![24, 42].abi_encode_sequence();
-    let balanceOfTupleReturn { _0, _1 } =
-        balanceOfTupleCall::abi_decode_returns(&data, true).unwrap();
+    let balanceOfTupleReturn { _0, _1 } = balanceOfTupleCall::abi_decode_returns(&data).unwrap();
 
     assert_eq!(_0, U256::from(24));
     assert_eq!(_1, U256::from(42));
 
     let balanceOfTupleNamedReturn { bal, _1 } =
-        balanceOfTupleNamedCall::abi_decode_returns(&data, true).unwrap();
+        balanceOfTupleNamedCall::abi_decode_returns(&data).unwrap();
 
     assert_eq!(bal, U256::from(24));
     assert_eq!(_1, U256::from(42));
 
     let data = vec![24, 42, 69].abi_encode_sequence();
     let balanceOfDoubleTupleReturn { _0: (u1, u2), _1: u3 } =
-        balanceOfDoubleTupleCall::abi_decode_returns(&data, true).unwrap();
+        balanceOfDoubleTupleCall::abi_decode_returns(&data).unwrap();
 
     assert_eq!(u1, U256::from(24));
     assert_eq!(u2, U256::from(42));

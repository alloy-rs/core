use alloy_primitives::{b256, bytes, hex, keccak256, Address, B256, I256, U256};
use alloy_sol_types::{sol, SolCall, SolError, SolEvent, SolStruct, SolType};
use serde::Serialize;
use serde_json::Value;

#[cfg(feature = "json")]
mod abi;
#[cfg(feature = "json")]
mod json;

mod eip712;

#[test]
fn e2e() {
    sol! {
        struct MyStruct {
            uint256 a;
            bytes32 b;
            address[] c;
        }
    }

    sol! {
        struct MyStruct2 {
            MyStruct a;
            bytes32 b;
            address[] c;
        }
    }

    type MyTuple = sol! {
        (MyStruct, bytes32)
    };

    type LateBinding<A> = sol! {
        (A[], address)
    };

    type NestedArray = sol! {
        bool[2][]
    };

    sol! {
        type MyValueType is uint256;
    }

    <sol!(bool)>::abi_encode(&true);

    let a = MyStruct { a: U256::from(1), b: [0; 32].into(), c: Vec::new() };

    MyTuple::abi_encode(&(a.clone(), [0; 32]));
    MyStruct::abi_encode(&a);

    LateBinding::<MyStruct>::abi_encode(&(vec![a.clone(), a.clone()], Address::default()));

    MyStruct2::abi_encode(&MyStruct2 { a, b: [0; 32].into(), c: vec![] });

    NestedArray::abi_encode(&vec![[true, false], [true, false], [true, false]]);

    let mvt = MyValueType::from(U256::from(1));
    assert_eq!(
        mvt.abi_encode(),
        alloy_sol_types::sol_data::Uint::<256>::abi_encode(&U256::from(1))
    );
}

#[test]
fn function() {
    sol! {
        #[derive(Debug, PartialEq)]
        struct CustomStruct {
            address a;
            uint64 b;
        }

        #[derive(Debug, PartialEq)]
        function someFunction(
            uint256 basic,
            string memory string_,
            bytes calldata longBytes,
            address[] memory array,
            bool[2] memory fixedArray,
            CustomStruct struct_,
            CustomStruct[] structArray,
        ) returns (bool x);
    }

    let sig =
        "someFunction(uint256,string,bytes,address[],bool[2],(address,uint64),(address,uint64)[])";
    assert_eq!(someFunctionCall::SIGNATURE, sig);
    assert_eq!(someFunctionCall::SELECTOR, keccak256(sig)[..4]);

    let call = someFunctionCall {
        basic: U256::from(1),
        string_: "Hello World".to_owned(),
        longBytes: bytes![0; 36],
        array: vec![Address::ZERO, Address::ZERO, Address::ZERO],
        fixedArray: [true, false],
        struct_: CustomStruct { a: Address::ZERO, b: 2 },
        structArray: vec![
            CustomStruct { a: Address::ZERO, b: 3 },
            CustomStruct { a: Address::ZERO, b: 4 },
            CustomStruct { a: Address::ZERO, b: 5 },
            CustomStruct { a: Address::ZERO, b: 6 },
        ],
    };
    let encoded = call.abi_encode();
    assert_eq!(someFunctionCall::abi_decode(&encoded, true).unwrap(), call);

    assert_eq!(
        call.abi_encoded_size(),
        32 + (64 + 32) + (64 + 32 + 32) + (64 + 3 * 32) + 2 * 32 + (32 + 32) + (64 + 4 * (32 + 32))
    );
    assert_eq!(encoded.len(), 4 + call.abi_encoded_size());
}

#[test]
fn function_returns() {
    sol! {
        #[derive(Debug, PartialEq)]
        function test() returns (uint256[]);
    }
    assert_eq!(
        testCall::abi_decode_returns(
            &hex!(
                "0000000000000000000000000000000000000000000000000000000000000020
                 0000000000000000000000000000000000000000000000000000000000000000"
            ),
            true,
        ),
        Ok(testReturn { _0: vec![] })
    );
    assert_eq!(
        testCall::abi_decode_returns(
            &hex!(
                "0000000000000000000000000000000000000000000000000000000000000020
                 0000000000000000000000000000000000000000000000000000000000000001
                 0000000000000000000000000000000000000000000000000000000000000002"
            ),
            true,
        ),
        Ok(testReturn { _0: vec![U256::from(2)] })
    );
    assert_eq!(
        testCall::abi_decode_returns(
            &hex!(
                "0000000000000000000000000000000000000000000000000000000000000020
                 0000000000000000000000000000000000000000000000000000000000000002
                 0000000000000000000000000000000000000000000000000000000000000042
                 0000000000000000000000000000000000000000000000000000000000000069"
            ),
            true,
        ),
        Ok(testReturn { _0: vec![U256::from(0x42), U256::from(0x69)] })
    );
}

#[test]
fn error() {
    sol! {
        error SomeError(int a, bool b);
    }

    let sig = "SomeError(int256,bool)";
    assert_eq!(SomeError::SIGNATURE, sig);
    assert_eq!(SomeError::SELECTOR, keccak256(sig)[..4]);

    let e = SomeError { a: I256::ZERO, b: false };
    assert_eq!(e.abi_encoded_size(), 64);
}

// Handle empty call encoding/decoding correctly
// https://github.com/alloy-rs/core/issues/158
#[test]
fn empty_call() {
    sol! {
        interface WETH {
            function deposit() external payable;
        }
    }
    use WETH::depositCall;

    assert_eq!(depositCall {}.abi_encode(), depositCall::SELECTOR);
    assert_eq!(depositCall {}.abi_encoded_size(), 0);
    let mut out = vec![];
    depositCall {}.abi_encode_raw(&mut out);
    assert!(out.is_empty());

    let depositCall {} = depositCall::abi_decode(&depositCall::SELECTOR, true).unwrap();
    let depositCall {} = depositCall::abi_decode_raw(&[], true).unwrap();
}

#[test]
fn function_names() {
    sol! {
        #[sol(extra_methods)]
        contract LeadingUnderscores {
            function f();
            function _f();
            function __f();
        }
    }
    use LeadingUnderscores::*;

    let call = LeadingUnderscoresCalls::f(fCall {});
    assert!(call.is_f());
    assert!(!call.is__f());
    assert!(!call.is___f());
}

#[test]
fn getters() {
    // modified from https://docs.soliditylang.org/en/latest/contracts.html#getter-functions
    sol! {
        struct Data {
            uint a;
            bytes3 b;
            uint[3] c;
            uint[] d;
            bytes e;
        }
        mapping(uint => mapping(bool => Data[])) public data1;
        mapping(uint => mapping(bool => Data)) public data2;

        mapping(bool => mapping(address => uint256[])[])[][] public nestedMapArray;
    }

    assert_eq!(data1Call::SIGNATURE, "data1(uint256,bool,uint256)");
    let _ = data1Return { _0: U256::ZERO, _1: [0, 0, 0].into(), _2: bytes![] };

    assert_eq!(data2Call::SIGNATURE, "data2(uint256,bool)");
    let _ = data2Return { _0: U256::ZERO, _1: [0, 0, 0].into(), _2: bytes![] };

    assert_eq!(
        nestedMapArrayCall::SIGNATURE,
        "nestedMapArray(uint256,uint256,bool,uint256,address,uint256)"
    );
    let _ = nestedMapArrayReturn { _0: U256::ZERO };
}

#[test]
fn getter_names() {
    sol! {
        contract Getters {
            string public value;
            string[] public array;
            mapping(bytes32 => string) public map;
            mapping(bytes32 k => string v) public mapWithNames;

            mapping(bytes32 k1 => mapping(uint256 k2 => string v2) v1) public nestedMapWithNames;
        }
    }

    let _ = Getters::valueCall {};
    let _ = Getters::valueReturn { value: String::new() };

    let _ = Getters::arrayCall(U256::ZERO);
    let _ = Getters::arrayReturn { _0: String::new() };

    let _ = Getters::mapCall(B256::ZERO);
    let _ = Getters::mapReturn { _0: String::new() };

    let _ = Getters::mapWithNamesCall { k: B256::ZERO };
    let _ = Getters::mapWithNamesReturn { v: String::new() };

    let _ = Getters::nestedMapWithNamesCall { k1: B256::ZERO, k2: U256::ZERO };
    let _ = Getters::nestedMapWithNamesReturn { v2: String::new() };
}

#[test]
fn abigen_sol_multicall() {
    sol!("../syn-solidity/tests/contracts/Multicall.sol");

    sol! {
        // SPDX-License-Identifier: MIT
        pragma solidity >=0.8.12 <0.9.0;

        interface IMulticall3_2 {
            struct Call {
                address target;
                bytes callData;
            }

            struct Call3 {
                address target;
                bool allowFailure;
                bytes callData;
            }

            struct Call3Value {
                address target;
                bool allowFailure;
                uint256 value;
                bytes callData;
            }

            struct Result {
                bool success;
                bytes returnData;
            }

            function aggregate(Call[] calldata calls) external payable returns (uint256 blockNumber, bytes[] memory returnData);

            function aggregate3(Call3[] calldata calls) external payable returns (Result[] memory returnData);

            function aggregate3Value(Call3Value[] calldata calls) external payable returns (Result[] memory returnData);

            function blockAndAggregate(
                Call[] calldata calls
            ) external payable returns (uint256 blockNumber, bytes32 blockHash, Result[] memory returnData);

            function getBasefee() external view returns (uint256 basefee);

            function getBlockHash(uint256 blockNumber) external view returns (bytes32 blockHash);

            function getBlockNumber() external view returns (uint256 blockNumber);

            function getChainId() external view returns (uint256 chainid);

            function getCurrentBlockCoinbase() external view returns (address coinbase);

            function getCurrentBlockDifficulty() external view returns (uint256 difficulty);

            function getCurrentBlockGasLimit() external view returns (uint256 gaslimit);

            function getCurrentBlockTimestamp() external view returns (uint256 timestamp);

            function getEthBalance(address addr) external view returns (uint256 balance);

            function getLastBlockHash() external view returns (bytes32 blockHash);

            function tryAggregate(
                bool requireSuccess,
                Call[] calldata calls
            ) external payable returns (Result[] memory returnData);

            function tryBlockAndAggregate(
                bool requireSuccess,
                Call[] calldata calls
            ) external payable returns (uint256 blockNumber, bytes32 blockHash, Result[] memory returnData);
        }
    }

    use IMulticall3 as M1;
    use IMulticall3_2 as M2;

    macro_rules! assert_signatures {
        ($($t:ident),+ $(,)?) => {$(
            assert_eq!(
                M1::$t::SIGNATURE,
                M2::$t::SIGNATURE,
                concat!("signature mismatch for ", stringify!($t))
            );
            assert_eq!(
                M1::$t::SELECTOR,
                M2::$t::SELECTOR,
                concat!("selector mismatch for ", stringify!($t))
            );
        )+};
    }

    assert_signatures!(
        aggregate3Call,
        aggregate3ValueCall,
        blockAndAggregateCall,
        getBasefeeCall,
        getBlockHashCall,
        getBlockNumberCall,
        getChainIdCall,
        getCurrentBlockCoinbaseCall,
        getCurrentBlockDifficultyCall,
        getCurrentBlockGasLimitCall,
        getCurrentBlockTimestampCall,
        getEthBalanceCall,
        getLastBlockHashCall,
        tryAggregateCall,
        tryBlockAndAggregateCall,
    );
}

#[test]
fn struct_field_attrs() {
    sol! {
        #[derive(Default, Serialize)]
        struct MyStruct {
            #[serde(skip)]
            uint256 a;
            bytes32 b;
            address[] c;
        }
    }

    assert_eq!(
        serde_json::from_str::<Value>(
            serde_json::to_string(&MyStruct::default()).unwrap().as_str()
        )
        .unwrap()["a"],
        Value::Null
    );
}

#[test]
fn enum_variant_attrs() {
    sol! {
        #[derive(Debug, Default, PartialEq, Eq, Serialize)]
        enum MyEnum {
            A,
            #[default]
            B,
            #[serde(skip)]
            C,
        }
    }

    assert_eq!(MyEnum::default(), MyEnum::B);
    assert!(serde_json::to_string(&MyEnum::C).is_err());
}

#[test]
fn nested_items() {
    // This has to be in a module (not a function) because of Rust import rules
    mod nested {
        alloy_sol_types::sol! {
            #[derive(Debug, PartialEq)]
            struct FilAddress {
                bytes data;
            }

            #[derive(Debug, PartialEq)]
            struct BigInt {
                bytes val;
                bool neg;
            }

            #[derive(Debug, PartialEq)]
            interface InterfaceTest {
                function f1(FilAddress memory fAddress, uint256 value) public payable;

                function f2(BigInt memory b) public returns (BigInt memory);
            }
        }
    }
    use nested::{InterfaceTest::*, *};

    let _ = FilAddress { data: bytes![] };
    let _ = BigInt { val: bytes![], neg: false };
    assert_eq!(f1Call::SIGNATURE, "f1((bytes),uint256)");
    assert_eq!(f2Call::SIGNATURE, "f2((bytes,bool))");
}

// Allow enums as fields of structs
// https://github.com/alloy-rs/core/issues/319
#[test]
fn enum_field_of_struct() {
    sol! {
        enum MyEnum {
            FIRST,
            SECOND
        }

        struct MyStruct {
            MyEnum myOption;
            uint value;
        }
    }

    let _ = MyStruct { myOption: MyEnum::FIRST, value: U256::ZERO };
}

#[test]
fn same_names_different_namespaces() {
    sol! {
        library RouterErrors {
            error ReturnAmountIsNotEnough();
            error InvalidMsgValue();
            error ERC20TransferFailed();
        }

        library Errors {
            error InvalidMsgValue();
            error ETHTransferFailed();
        }
    }

    assert_ne!(
        std::any::TypeId::of::<RouterErrors::InvalidMsgValue>(),
        std::any::TypeId::of::<Errors::InvalidMsgValue>(),
    );
}

#[test]
fn rust_keywords() {
    sol! {
        contract dyn {
            struct const {
                bool unsafe;
                bytes32 box;
            }

            function mod(address impl, address some) returns (bool is, bool fn);
        }
    }
    use r#dyn::*;

    let _ = r#const { r#unsafe: true, r#box: Default::default() };
    let m = modCall { r#impl: Address::ZERO, some: Address::ZERO };
    let _ = dynCalls::r#mod(m);
    let _ = modReturn { is: true, r#fn: false };
    assert_eq!(r#const::NAME, "const");
    assert_eq!(modCall::SIGNATURE, "mod(address,address)");
}

#[test]
fn most_rust_keywords() {
    // $(kw r#kw)*
    macro_rules! kws {
        ($($kw:tt $raw:tt)*) => { paste::paste! {
            $({
                sol! {
                    struct $kw {
                        uint $kw;
                    }

                    function $kw(bytes1 $kw) returns (uint $kw);
                }

                mod error {
                    use super::*;

                    sol! {
                        error $kw(bytes2 $kw);
                    }
                }

                mod event {
                    use super::*;

                    sol! {
                        event $kw(bytes3 $kw);
                    }
                }

                assert_eq!($raw::NAME, stringify!($kw));
                assert_ne!($raw::NAME, stringify!($raw));
                assert_eq!(<[<$kw Call>]>::SIGNATURE, concat!(stringify!($kw), "(bytes1)"));
                let _ = [<$kw Call>] { $raw: [0u8; 1].into()};
                assert_eq!(error::$raw::SIGNATURE, concat!(stringify!($kw), "(bytes2)"));
                let _ = error::$raw { $raw: [0u8; 2].into() };
                assert_eq!(event::$raw::SIGNATURE, concat!(stringify!($kw), "(bytes3)"));
                let _ = event::$raw { $raw: [0u8; 3].into() };
            })*
        } };
    }

    kws! {
        const r#const
        extern r#extern
        fn r#fn
        impl r#impl
        loop r#loop
        mod r#mod
        move r#move
        mut r#mut
        pub r#pub
        ref r#ref
        trait r#trait
        unsafe r#unsafe
        use r#use
        where r#where
        async r#async
        await r#await
        dyn r#dyn
        become r#become
        box r#box
        priv r#priv
        unsized r#unsized
        yield r#yield
    }
}

#[test]
fn raw_identifiers() {
    sol! {
        struct r#mod {
            int r#type;
        }
        function r#try();
    }
    let _ = r#mod { r#type: Default::default() };
    let _ = tryCall {};
    assert_eq!(r#mod::NAME, "mod");
    assert_eq!(tryCall::SIGNATURE, "try()");
}

// Translate contract types to `address`
// https://github.com/alloy-rs/core/issues/347
#[test]
fn contract_type() {
    sol! {
        interface IERC20 {}
        function func(IERC20 addr);
        struct Struct {
            IERC20 addr;
        }
    }
}

// Correctly identify whether a type is dynamic
// https://github.com/alloy-rs/core/issues/352
#[test]
fn word_dynarray_event() {
    sol! {
        event Dynamic1(string[] indexed);
        event Dynamic2(string[] indexed, bytes[] indexed);

        event Word1(address[] indexed);
        event Word2(address[] indexed, bytes32[] indexed);
        event Word3(address[] indexed, bytes32[] indexed, uint256[] indexed);
    }
}

#[test]
fn string_indexed_event() {
    sol! {
        event S1(string);
        event S2(uint, string);
        event S3(string, uint);
        event S4(uint[], string);
        event S5(uint[], string, uint[]);
        event S6(uint[] indexed, string, uint[]);
        event S7(uint[] indexed, string, uint[] indexed);

        event SI1(string indexed);
        event SI2(uint, string indexed);
        event SI3(string indexed, uint);
        event SI4(uint[], string indexed);
        event SI5(uint[], string indexed, uint[]);
        event SI6(uint[] indexed, string indexed, uint[]);
        event SI7(uint[] indexed, string indexed, uint[] indexed);
    }
}

// TODO: make commented out code work
#[test]
fn paths_resolution_1() {
    sol! {
        // library OrderRFQLib {
            struct OrderRFQ {
                uint256 info;
                address makerAsset;
                address takerAsset;
                address maker;
                address allowedSender;
                uint256 makingAmount;
                uint256 takingAmount;
            }
        // }

        function fillOrderRFQ(
            /*OrderRFQLib.*/OrderRFQ memory order,
            bytes calldata signature,
            uint256 flagsAndAmount
        ) external payable returns(uint256, uint256, bytes32) {
            return fillOrderRFQTo(order, signature, flagsAndAmount, msg.sender);
        }
    }
}

// Correctly expand the `tokenize` function statements for events
// https://github.com/alloy-rs/core/issues/361
#[test]
fn event_tokenize_fields() {
    sol! {
        event PairCreated(address indexed token0, address indexed token1, address pair, uint256);
    }
    let _ = PairCreated {
        token0: Address::ZERO,
        token1: Address::ZERO,
        pair: Address::ZERO,
        _3: U256::ZERO,
    };
}

// Allow multiple overrides of the same function
// https://github.com/alloy-rs/core/issues/398
#[test]
fn duplicate_attributes() {
    sol! {
        contract TaxableTeamToken is IERC20, Context, Ownable {
            constructor(
                string memory name,
                string memory symbol,
                uint8 decimals,
                uint256 supply,
                uint256 fees,
                address owner,
                address feeWallet
            ) public checkIsFeesValid(fees) checkIsFeesValid(fees2) checkIsAddressValid(owner) checkIsAddressValid(feeWallet) {
                require(decimals >=8 && decimals <= 18, "[Validation] Not valid decimals");
                require(supply > 0, "[Validation] initial supply should be greater than 0");
                require(owner != feeWallet, "[Validation] fee wallet and owner wallet cannot be same.");

                _name = name;
                _symbol = symbol;
                _decimals = decimals;
                _feesPercentage = fees;

                _tTotal = supply;
                _rTotal = (MAX - (MAX % _tTotal));

                _rOwned[owner] = _rTotal;

                emit Transfer(address(0), owner, _tTotal);

                emit TeamFinanceTokenMint(owner);
            }
        }
    }
}

#[test]
fn duplicate_events() {
    sol! {
    #[derive(derive_more::Display)]
    interface Console {
        #[display("{val}")]
        event log(string val);

        #[display("{}", "hex::encode_prefixed(val)")]
        event logs(bytes val);

        #[display("{val}")]
        event log_address(address val);

        #[display("{val}")]
        event log_bytes32(bytes32 val);

        #[display("{val}")]
        event log_int(int val);

        #[display("{val}")]
        event log_uint(uint val);

        #[display("{}", "hex::encode_prefixed(val)")]
        event log_bytes(bytes val);

        #[display("{val}")]
        event log_string(string val);

        #[display("{val:?}")]
        event log_array(uint256[] val);

        #[display("{val:?}")]
        event log_array(int256[] val);

        #[display("{val:?}")]
        event log_array(address[] val);

        #[display("{key}: {val}")]
        event log_named_address(string key, address val);

        #[display("{key}: {val}")]
        event log_named_bytes32(string key, bytes32 val);

        #[display("{key}: {val}")]
        event log_named_decimal_int(string key, int val, uint decimals);

        #[display("{key}: {val}")]
        event log_named_decimal_uint(string key, uint val, uint decimals);

        #[display("{key}: {val}")]
        event log_named_int(string key, int val);

        #[display("{key}: {val}")]
        event log_named_uint(string key, uint val);

        #[display("{key}: {val:?}")]
        event log_named_bytes(string key, bytes val);

        #[display("{key}: {val}")]
        event log_named_string(string key, string val);

        #[display("{key}: {val:?}")]
        event log_named_array(string key, uint256[] val);

        #[display("{key}: {val:?}")]
        event log_named_array(string key, int256[] val);

        #[display("{key}: {val:?}")]
        event log_named_array(string key, address[] val);
    }
    }
}

// https://github.com/alloy-rs/core/issues/433
#[test]
fn decoder_fixed_array_before_dynamic() {
    sol! {
        #[derive(Debug, PartialEq, Eq)]
        struct FullReport {
            bytes32[3] report_context;
            bytes      report_blob;
            bytes32[]  raw_rs;
            bytes32[]  raw_ss;
            bytes32    raw_vs;
        }
    }
    let full_report = FullReport {
        report_context: [
            b256!("0x0006015a2de20abc8c880eb052a09c069e4edf697529d12eeae88b7b6867fc81"),
            b256!("0x00000000000000000000000000000000000000000000000000000000080f7906"),
            b256!("0x0000000000000000000000000000000000000000000000000000000000000000"),
        ],
        report_blob: hex!("0002191c50b7bdaf2cb8672453141946eea123f8baeaa8d2afa4194b6955e68300000000000000000000000000000000000000000000000000000000655ac7af00000000000000000000000000000000000000000000000000000000655ac7af000000000000000000000000000000000000000000000000000000000000138800000000000000000000000000000000000000000000000000000000000a1f6800000000000000000000000000000000000000000000000000000000655c192f000000000000000000000000000000000000000000000000d130d9ecefeaae30").into(),
        raw_rs: vec![
            b256!("0xd1e3d8b8c581a7ed9cfc41316f1bb8598d98237fc8278a01a9c6a323c4b5c331"),
            b256!("0x38ef50778560ec2bb08b23960e3d74f1ffe83b9240a39555c6eb817e3f68302c"),
        ],
        raw_ss: vec![
            b256!("0x7fb9c59cc499a4672f1481a526d01aa8c01380dcfa0ea855041254d3bcf45536"),
            b256!("0x2ce612a86846a7cbb640ddcd3abdecf56618c7b24cf96242643d5c355dee5f0e"),
        ],
        raw_vs: b256!("0x0001000000000000000000000000000000000000000000000000000000000000"),
    };

    let encoded = FullReport::abi_encode(&full_report);
    let expected = hex!("00000000000000000000000000000000000000000000000000000000000000200006015a2de20abc8c880eb052a09c069e4edf697529d12eeae88b7b6867fc8100000000000000000000000000000000000000000000000000000000080f7906000000000000000000000000000000000000000000000000000000000000000000000000000000000000000000000000000000000000000000000000000000e000000000000000000000000000000000000000000000000000000000000001e00000000000000000000000000000000000000000000000000000000000000240000100000000000000000000000000000000000000000000000000000000000000000000000000000000000000000000000000000000000000000000000000e00002191c50b7bdaf2cb8672453141946eea123f8baeaa8d2afa4194b6955e68300000000000000000000000000000000000000000000000000000000655ac7af00000000000000000000000000000000000000000000000000000000655ac7af000000000000000000000000000000000000000000000000000000000000138800000000000000000000000000000000000000000000000000000000000a1f6800000000000000000000000000000000000000000000000000000000655c192f000000000000000000000000000000000000000000000000d130d9ecefeaae300000000000000000000000000000000000000000000000000000000000000002d1e3d8b8c581a7ed9cfc41316f1bb8598d98237fc8278a01a9c6a323c4b5c33138ef50778560ec2bb08b23960e3d74f1ffe83b9240a39555c6eb817e3f68302c00000000000000000000000000000000000000000000000000000000000000027fb9c59cc499a4672f1481a526d01aa8c01380dcfa0ea855041254d3bcf455362ce612a86846a7cbb640ddcd3abdecf56618c7b24cf96242643d5c355dee5f0e");
    assert_eq!(hex::encode(&encoded), hex::encode(expected));

    let decoded = FullReport::abi_decode(&encoded, true).unwrap();
    assert_eq!(decoded, full_report);
}

#[test]
fn bytecode_attributes() {
    sol! {
        #[sol(bytecode = "1234", deployed_bytecode = "0x5678")]
        contract Dummy {}
    }

    assert_eq!(Dummy::BYTECODE[..], hex::decode("1234").unwrap());
    assert_eq!(Dummy::DEPLOYED_BYTECODE[..], hex::decode("5678").unwrap());
}

#[test]
fn function_overrides() {
    mod one {
        alloy_sol_types::sol! {
            function testFunction(bytes32 one);
        }
    }

    mod two {
        alloy_sol_types::sol! {
            function testFunction(bytes32 one);
            function testFunction(bytes32 one, bytes32 two);
        }
    }

    assert_eq!(one::testFunctionCall::SIGNATURE, "testFunction(bytes32)");
    assert_eq!(one::testFunctionCall::SIGNATURE, two::testFunction_0Call::SIGNATURE);

    assert_eq!(two::testFunction_1Call::SIGNATURE, "testFunction(bytes32,bytes32)");
}

#[test]
fn error_overrides() {
    mod one {
        alloy_sol_types::sol! {
            error TestError(bytes32 one);
        }
    }

    mod two {
        alloy_sol_types::sol! {
            error TestError(bytes32 one);
            error TestError(bytes32 one, bytes32 two);
        }
    }

    assert_eq!(one::TestError::SIGNATURE, "TestError(bytes32)");
    assert_eq!(one::TestError::SIGNATURE, two::TestError_0::SIGNATURE);

    assert_eq!(two::TestError_1::SIGNATURE, "TestError(bytes32,bytes32)");
}

// https://github.com/alloy-rs/core/issues/640
#[test]
fn event_overrides() {
    mod one {
        alloy_sol_types::sol! {
            event TestEvent(bytes32 indexed one);
        }
    }

    mod two {
        alloy_sol_types::sol! {
            event TestEvent(bytes32 indexed one);
            event TestEvent(bytes32 indexed one, bytes32 indexed two);
        }
    }

    assert_eq!(one::TestEvent::SIGNATURE, "TestEvent(bytes32)");
    assert_eq!(one::TestEvent::SIGNATURE, two::TestEvent_0::SIGNATURE);
    assert_eq!(one::TestEvent::SIGNATURE_HASH, keccak256("TestEvent(bytes32)"));
    assert_eq!(one::TestEvent::SIGNATURE_HASH, two::TestEvent_0::SIGNATURE_HASH);

    assert_eq!(two::TestEvent_1::SIGNATURE, "TestEvent(bytes32,bytes32)");
    assert_eq!(two::TestEvent_1::SIGNATURE_HASH, keccak256("TestEvent(bytes32,bytes32)"));
}

#[test]
fn contract_derive_default() {
    sol! {
        #[derive(Debug, Default)]
        contract MyContract {
            function f1(address);
            function f2(address b);
            event e1();
            event e2();
            error c();
        }
    }

<<<<<<< HEAD
    let MyContract::f1Call {} = MyContract::f1Call::default();
    let MyContract::f2Call {} = MyContract::f2Call::default();
    #[allow(clippy::default_constructed_unit_structs)]
    let MyContract::e1 = MyContract::e1::default();
    #[allow(clippy::default_constructed_unit_structs)]
    let MyContract::e2 = MyContract::e2::default();
=======
    let MyContract::f1Call(_) = MyContract::f1Call::default();
    let MyContract::f2Call { b: _ } = MyContract::f2Call::default();
    let MyContract::e1 {} = MyContract::e1::default();
    let MyContract::e2 {} = MyContract::e2::default();
>>>>>>> 0f311582
    #[allow(clippy::default_constructed_unit_structs)]
    let MyContract::c {} = MyContract::c::default();
}

#[test]
fn contract_namespaces() {
    mod inner {
        alloy_sol_types::sol! {
            library LibA {
                struct Struct {
                    uint64 field64;
                }
            }

            library LibB {
                struct Struct {
                    uint128 field128;
                }
            }

            contract Contract {
                LibA.Struct internal aValue;
                LibB.Struct internal bValue;

                constructor(
                    LibA.Struct memory aValue_,
                    LibB.Struct memory bValue_
                )
                {
                    aValue = aValue_;
                    bValue = bValue_;
                }

                function fn(
                    LibA.Struct memory aValue_,
                    LibB.Struct memory bValue_
                ) public
                {
                    aValue = aValue_;
                    bValue = bValue_;
                }
            }
        }
    }

    let _ = inner::Contract::fnCall {
        aValue_: inner::LibA::Struct { field64: 0 },
        bValue_: inner::LibB::Struct { field128: 0 },
    };
    assert_eq!(inner::Contract::fnCall::SIGNATURE, "fn((uint64),(uint128))");
}

// https://github.com/alloy-rs/core/pull/694#issuecomment-2274263880
#[test]
fn regression_overloads() {
    sol! {
        contract Vm {
            struct Wallet {
                uint stuff;
            }

            /// Gets the nonce of an account.
            function getNonce(address account) external view returns (uint64 nonce);

            /// Get the nonce of a `Wallet`.
            function getNonce(Wallet calldata wallet) external returns (uint64 nonce);
        }
    }

    let _ = Vm::getNonce_0Call { account: Address::ZERO };
    let _ = Vm::getNonce_0Return { nonce: 0 };
    assert_eq!(Vm::getNonce_0Call::SIGNATURE, "getNonce(address)");

    let _ = Vm::getNonce_1Call { wallet: Vm::Wallet { stuff: U256::ZERO } };
    let _ = Vm::getNonce_1Return { nonce: 0 };
    assert_eq!(Vm::getNonce_1Call::SIGNATURE, "getNonce((uint256))");
}

#[test]
fn normal_paths() {
    sol! {
        interface I {
            struct S {
                uint x;
            }
        }
        function func(I.S memory stuff);
    }

    let _ = funcCall { stuff: I::S { x: U256::ZERO } };
}

#[test]
fn regression_nested_namespaced_structs() {
    mod inner {
        super::sol! {
            library LibA {
                struct Simple {
                    uint256 x;
                }

                struct Nested {
                    Simple simple;
                    LibB.Simple[] simpleB;
                }
            }

            library LibB {
                struct Simple {
                    uint256 x;
                    uint256 y;
                }

                struct Nested {
                    Simple simple;
                    LibA.Simple simpleA;
                    LibB.Simple simpleB;
                }
            }

            library LibC {
                struct Nested1 {
                    LibA.Nested nestedA;
                    LibB.Nested nestedB;
                }

                struct Nested2 {
                    LibA.Simple simpleA;
                    LibB.Simple simpleB;
                    LibA.Nested[] nestedA;
                    LibB.Nested nestedB;
                    Nested1[] nestedC1;
                    LibC.Nested1 nestedC2;
                }
            }

            contract C {
                function libASimple(LibA.Simple memory simple) public returns(LibA.Simple memory);
                function libBSimple(LibB.Simple memory simple) public returns(LibB.Simple memory);
                function libANested(LibA.Nested memory nested) public returns(LibA.Nested memory);
                function libBNested(LibB.Nested memory nested) public returns(LibB.Nested memory);
                function libCNested1(LibC.Nested1 memory nested) public returns(LibC.Nested1 memory);
                function libCNested2(LibC.Nested2 memory nested) public returns(LibC.Nested2 memory);
            }
        }
    }

    let a_simple = "(uint256)";
    let b_simple = "(uint256,uint256)";
    let a_nested = format!("({a_simple},{b_simple}[])");
    let b_nested = format!("({b_simple},{a_simple},{b_simple})");
    let c_nested1 = format!("({a_nested},{b_nested})");
    let c_nested2 =
        format!("({a_simple},{b_simple},{a_nested}[],{b_nested},{c_nested1}[],{c_nested1})");

    assert_eq!(inner::C::libASimpleCall::SIGNATURE, format!("libASimple({a_simple})"));
    assert_eq!(inner::C::libBSimpleCall::SIGNATURE, format!("libBSimple({b_simple})"));
    assert_eq!(inner::C::libANestedCall::SIGNATURE, format!("libANested({a_nested})"));
    assert_eq!(inner::C::libBNestedCall::SIGNATURE, format!("libBNested({b_nested})"));
    assert_eq!(inner::C::libCNested1Call::SIGNATURE, format!("libCNested1({c_nested1})"));
    assert_eq!(inner::C::libCNested2Call::SIGNATURE, format!("libCNested2({c_nested2})"));
}

// https://github.com/alloy-rs/core/issues/734
#[test]
fn event_indexed_udvt() {
    use alloy_primitives::aliases::*;

    sol! {
        type Currency is address;
        type PoolId is bytes32;

        event Initialize(
            PoolId indexed id,
            Currency indexed currency0,
            Currency indexed currency1,
            uint24 fee,
            int24 tickSpacing,
            address hooks,
            uint160 sqrtPriceX96,
            int24 tick
        );
    }

    assert_eq!(
        Initialize::SIGNATURE,
        "Initialize(bytes32,address,address,uint24,int24,address,uint160,int24)",
    );
    assert_eq!(
        Initialize::SIGNATURE_HASH,
        b256!("0xdd466e674ea557f56295e2d0218a125ea4b4f0f6f3307b95f85e6110838d6438"),
    );

    let _ = Initialize {
        id: B256::ZERO,
        currency0: Address::ZERO,
        currency1: Address::ZERO,
        fee: U24::ZERO,
        tickSpacing: I24::ZERO,
        hooks: Address::ZERO,
        sqrtPriceX96: U160::ZERO,
        tick: I24::ZERO,
    };
}

#[test]
fn event_indexed_elementary_arrays() {
    sol! {
        event AddrArray(address[1] indexed x);
        event AddrDynArray(address[] indexed x);

        type MyAddress is address;
        event AddrUdvtArray(MyAddress[1] indexed y);
        event AddrUdvtDynArray(MyAddress[] indexed y);
    }

    assert_eq!(AddrArray::SIGNATURE, "AddrArray(address[1])");
    let _ = AddrArray { x: B256::ZERO };
    assert_eq!(AddrDynArray::SIGNATURE, "AddrDynArray(address[])");
    let _ = AddrDynArray { x: B256::ZERO };

    assert_eq!(AddrUdvtArray::SIGNATURE, "AddrUdvtArray(address[1])");
    let _ = AddrUdvtArray { y: B256::ZERO };
    assert_eq!(AddrUdvtDynArray::SIGNATURE, "AddrUdvtDynArray(address[])");
    let _ = AddrUdvtDynArray { y: B256::ZERO };
}

// https://github.com/alloy-rs/core/issues/589
#[test]
#[allow(clippy::assertions_on_constants)]
fn event_check_signature() {
    sol! {
        #[derive(Debug)]
        event MyEvent();
        event MyEventAnonymous() anonymous;
    }

    let no_topics: [B256; 0] = [];

    assert!(!MyEvent::ANONYMOUS);
    let e = MyEvent::decode_raw_log(no_topics, &[], false).unwrap_err();
    assert_eq!(e.to_string(), "topic list length mismatch");
    let e = MyEvent::decode_raw_log([B256::ZERO], &[], false).unwrap_err();
    assert!(e.to_string().contains("invalid signature hash"), "{e:?}");
    let MyEvent {} = MyEvent::decode_raw_log([MyEvent::SIGNATURE_HASH], &[], false).unwrap();

    assert!(MyEventAnonymous::ANONYMOUS);
    let MyEventAnonymous {} = MyEventAnonymous::decode_raw_log(no_topics, &[], false).unwrap();
}

// https://github.com/alloy-rs/core/issues/811
#[test]
fn mapping_getters() {
    sol! {
        #![sol(all_derives)]

        contract TestIbc {
            /// ConnectionId -> Connection
            mapping(uint32 => Connection) public connections;
            /// ChannelId -> Channel
            mapping(uint32 => Channel) public channels;

            enum ConnectionState {
                Unspecified,
                Init,
                TryOpen,
                Open
            }

            struct Connection {
                ConnectionState state;
                uint32 client_id;
                uint32 counterparty_client_id;
                uint32 counterparty_connection_id;
            }

            enum ChannelState {
                Unspecified,
                Init,
                TryOpen,
                Open,
                Closed
            }

            struct Channel {
                ChannelState state;
                uint32 connection_id;
                uint32 counterparty_channel_id;
                bytes counterparty_port_id;
                string version;
            }
        }
    }

    assert_eq!(TestIbc::connectionsCall::SIGNATURE, "connections(uint32)");
    let _ = TestIbc::connectionsReturn { _0: 0u8, _1: 0u32, _2: 0u32, _3: 0u32 };

    assert_eq!(TestIbc::channelsCall::SIGNATURE, "channels(uint32)");
    let _ =
        TestIbc::channelsReturn { _0: 0u8, _1: 0u32, _2: 0u32, _3: bytes![], _4: String::new() };
}

// https://github.com/alloy-rs/core/issues/829
#[test]
fn bytes64() {
    sol! {
        struct bytes64 {
            bytes32 a;
            bytes32 b;
        }

        function f(bytes64 x) public returns(bytes64 y) {
            bytes64 z = x;
            y = z;
        }
    }

    let x = bytes64 { a: B256::ZERO, b: B256::ZERO };
    assert_eq!(bytes64::abi_encode_packed(&x), alloy_primitives::B512::ZERO.as_slice());
}

#[test]
fn array_sizes() {
    sol! {
        uint constant x = 1;
        uint constant y = x + 1;

        contract C {
            uint constant z = y * 2;

            struct S {
                uint[x] a;
                uint[y] b;
                uint[z] c;
                uint[z * 2] d;
            }

            function f(S memory s);
        }
    }

    assert_eq!(C::fCall::SIGNATURE, "f((uint256[1],uint256[2],uint256[4],uint256[8]))");
}<|MERGE_RESOLUTION|>--- conflicted
+++ resolved
@@ -922,19 +922,12 @@
         }
     }
 
-<<<<<<< HEAD
-    let MyContract::f1Call {} = MyContract::f1Call::default();
-    let MyContract::f2Call {} = MyContract::f2Call::default();
+    let MyContract::f1Call(_) = MyContract::f1Call::default();
+    let MyContract::f2Call { b: _ } = MyContract::f2Call::default();
     #[allow(clippy::default_constructed_unit_structs)]
     let MyContract::e1 = MyContract::e1::default();
     #[allow(clippy::default_constructed_unit_structs)]
     let MyContract::e2 = MyContract::e2::default();
-=======
-    let MyContract::f1Call(_) = MyContract::f1Call::default();
-    let MyContract::f2Call { b: _ } = MyContract::f2Call::default();
-    let MyContract::e1 {} = MyContract::e1::default();
-    let MyContract::e2 {} = MyContract::e2::default();
->>>>>>> 0f311582
     #[allow(clippy::default_constructed_unit_structs)]
     let MyContract::c {} = MyContract::c::default();
 }

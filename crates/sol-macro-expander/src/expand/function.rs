--- conflicted
+++ resolved
@@ -1,11 +1,8 @@
 //! [`ItemFunction`] expansion.
 
 use super::{
-<<<<<<< HEAD
-    expand_fields, expand_from_into_tuples, expand_tokenize, expand_tuple_types, ExpCtxt, FieldKind,
-=======
-    anon_name, expand_fields, expand_from_into_tuples, expand_tokenize, expand_tuple_types, ExpCtxt,
->>>>>>> 9c39b956
+    anon_name, expand_fields, expand_from_into_tuples, expand_tokenize, expand_tuple_types,
+    ExpCtxt, FieldKind,
 };
 use alloy_sol_macro_input::{mk_doc, ContainsSolAttrs};
 use ast::{FunctionKind, ItemFunction, Spanned};

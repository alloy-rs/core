//! [`Type`] expansion.

use super::{ExpCtxt, ExternCrates};
use ast::{Item, Parameters, Spanned, Type, TypeArray};
use proc_macro2::{Ident, Literal, TokenStream};
use proc_macro_error::abort;
use quote::{quote_spanned, ToTokens};
use std::{fmt, num::NonZeroU16};

/// Expands a single [`Type`] recursively to its `alloy_sol_types::sol_data`
/// equivalent.
pub fn expand_type(ty: &Type, crates: &ExternCrates) -> TokenStream {
    let mut tokens = TokenStream::new();
    rec_expand_type(ty, crates, &mut tokens);
    tokens
}

/// Expands a single [`Type`] recursively to its Rust type equivalent.
///
/// This is the same as `<#expand_type(ty) as SolType>::RustType`, but generates
/// nicer code for documentation and IDE/LSP support when the type is not
/// ambiguous.
pub fn expand_rust_type(ty: &Type, crates: &ExternCrates) -> TokenStream {
    let mut tokens = TokenStream::new();
    rec_expand_rust_type(ty, crates, &mut tokens);
    tokens
}

/// The [`expand_type`] recursive implementation.
pub(super) fn rec_expand_type(ty: &Type, crates: &ExternCrates, tokens: &mut TokenStream) {
    let alloy_sol_types = &crates.sol_types;
    let tts = match *ty {
        Type::Address(span, _) => quote_spanned! {span=> #alloy_sol_types::sol_data::Address },
        Type::Bool(span) => quote_spanned! {span=> #alloy_sol_types::sol_data::Bool },
        Type::String(span) => quote_spanned! {span=> #alloy_sol_types::sol_data::String },
        Type::Bytes(span) => quote_spanned! {span=> #alloy_sol_types::sol_data::Bytes },

        Type::FixedBytes(span, size) => {
            assert!(size.get() <= 32);
            let size = Literal::u16_unsuffixed(size.get());
            quote_spanned! {span=> #alloy_sol_types::sol_data::FixedBytes<#size> }
        }
        Type::Int(span, size) | Type::Uint(span, size) => {
            let name = match ty {
                Type::Int(..) => "Int",
                Type::Uint(..) => "Uint",
                _ => unreachable!(),
            };
            let name = Ident::new(name, span);

            let size = size.map_or(256, NonZeroU16::get);
            assert!(size <= 256 && size % 8 == 0);
            let size = Literal::u16_unsuffixed(size);

            quote_spanned! {span=> #alloy_sol_types::sol_data::#name<#size> }
        }

        Type::Tuple(ref tuple) => {
            return tuple.paren_token.surround(tokens, |tokens| {
                for pair in tuple.types.pairs() {
                    let (ty, comma) = pair.into_tuple();
                    rec_expand_type(ty, crates, tokens);
                    comma.to_tokens(tokens);
                }
            })
        }
        Type::Array(ref array) => {
            let ty = expand_type(&array.ty, crates);
            let span = array.span();
            if let Some(size) = array.size() {
                quote_spanned! {span=> #alloy_sol_types::sol_data::FixedArray<#ty, #size> }
            } else {
                quote_spanned! {span=> #alloy_sol_types::sol_data::Array<#ty> }
            }
        }
        Type::Function(ref function) => quote_spanned! {function.span()=>
            #alloy_sol_types::sol_data::Function
        },
        Type::Mapping(ref mapping) => quote_spanned! {mapping.span()=>
            ::core::compile_error!("Mapping types are not supported here")
        },

        Type::Custom(ref custom) => {
            let segments = custom.iter();
            quote_spanned! {custom.span()=> #(#segments)::* }
        }
    };
    tokens.extend(tts);
}

// IMPORTANT: Keep in sync with `sol-types/src/types/data_type.rs`
/// The [`expand_rust_type`] recursive implementation.
<<<<<<< HEAD
pub(super) fn rec_expand_rust_type(ty: &Type, crates: &ExternCrates, tokens: &mut TokenStream) {
    // Display sizes that match with the Rust type, otherwise we lose information
    // (e.g. `uint24` displays the same as `uint32` because both use `u32`)
    fn allowed_int_size(size: Option<NonZeroU16>) -> bool {
        matches!(size.map_or(256, NonZeroU16::get), 8 | 16 | 32 | 64 | 128 | 256)
    }

=======
pub fn rec_expand_rust_type(ty: &Type, crates: &ExternCrates, tokens: &mut TokenStream) {
>>>>>>> 96dfb0a8
    let alloy_sol_types = &crates.sol_types;
    let tts = match *ty {
        Type::Address(span, _) => quote_spanned! {span=> #alloy_sol_types::private::Address },
        Type::Bool(span) => return Ident::new("bool", span).to_tokens(tokens),
        Type::String(span) => quote_spanned! {span=> #alloy_sol_types::private::String },
        Type::Bytes(span) => quote_spanned! {span=> #alloy_sol_types::private::Bytes },

        Type::FixedBytes(span, size) => {
            assert!(size.get() <= 32);
            let size = Literal::u16_unsuffixed(size.get());
            quote_spanned! {span=> #alloy_sol_types::private::FixedBytes<#size> }
        }
        Type::Int(span, size) | Type::Uint(span, size) => {
            let size = size.map_or(256, NonZeroU16::get);
            let primitive = matches!(size, 8 | 16 | 32 | 64 | 128);
            if primitive {
                let prefix = match ty {
                    Type::Int(..) => "i",
                    Type::Uint(..) => "u",
                    _ => unreachable!(),
                };
                return Ident::new(&format!("{prefix}{size}"), span).to_tokens(tokens);
            }
            let prefix = match ty {
                Type::Int(..) => "I",
                Type::Uint(..) => "U",
                _ => unreachable!(),
            };
            let name = Ident::new(&format!("{prefix}{size}"), span);
            quote_spanned! {span=> #alloy_sol_types::private::primitives::aliases::#name }
        }

        Type::Tuple(ref tuple) => {
            return tuple.paren_token.surround(tokens, |tokens| {
                for pair in tuple.types.pairs() {
                    let (ty, comma) = pair.into_tuple();
                    rec_expand_rust_type(ty, crates, tokens);
                    comma.to_tokens(tokens);
                }
            })
        }
        Type::Array(ref array) => {
            let ty = expand_rust_type(&array.ty, crates);
            let span = array.span();
            if let Some(size) = array.size() {
                quote_spanned! {span=> [#ty; #size] }
            } else {
                quote_spanned! {span=> #alloy_sol_types::private::Vec<#ty> }
            }
        }
        Type::Function(ref function) => quote_spanned! {function.span()=>
            #alloy_sol_types::private::Function
        },
        Type::Mapping(ref mapping) => quote_spanned! {mapping.span()=>
            ::core::compile_error!("Mapping types are not supported here")
        },

        // Exhaustive fallback to `SolType::RustType`
        Type::Custom(_) => {
            let span = ty.span();
            let ty = expand_type(ty, crates);
            quote_spanned! {span=> <#ty as #alloy_sol_types::SolType>::RustType }
        }
    };
    tokens.extend(tts);
}

/// Calculates the base ABI-encoded size of the given parameters in bytes.
///
/// See [`type_base_data_size`] for more information.
pub(super) fn params_base_data_size<P>(cx: &ExpCtxt<'_>, params: &Parameters<P>) -> usize {
    params.iter().map(|param| type_base_data_size(cx, &param.ty)).sum()
}

/// Recursively calculates the base ABI-encoded size of the given parameter
/// in bytes.
///
/// That is, the minimum number of bytes required to encode `self` without
/// any dynamic data.
pub(super) fn type_base_data_size(cx: &ExpCtxt<'_>, ty: &Type) -> usize {
    match ty {
        // static types: 1 word
        Type::Address(..)
        | Type::Bool(_)
        | Type::Int(..)
        | Type::Uint(..)
        | Type::FixedBytes(..)
        | Type::Function(_) => 32,

        // dynamic types: 1 offset word, 1 length word
        Type::String(_) | Type::Bytes(_) | Type::Array(TypeArray { size: None, .. }) => 64,

        // fixed array: size * encoded size
        Type::Array(a @ TypeArray { ty: inner, size: Some(_), .. }) => {
            type_base_data_size(cx, inner) * a.size().unwrap()
        }

        // tuple: sum of encoded sizes
        Type::Tuple(tuple) => tuple.types.iter().map(|ty| type_base_data_size(cx, ty)).sum(),

        Type::Custom(name) => match cx.try_item(name) {
            Some(Item::Contract(_)) | Some(Item::Enum(_)) => 32,
            Some(Item::Error(error)) => {
                error.parameters.types().map(|ty| type_base_data_size(cx, ty)).sum()
            }
            Some(Item::Event(event)) => {
                event.parameters.iter().map(|p| type_base_data_size(cx, &p.ty)).sum()
            }
            Some(Item::Struct(strukt)) => {
                strukt.fields.types().map(|ty| type_base_data_size(cx, ty)).sum()
            }
            Some(Item::Udt(udt)) => type_base_data_size(cx, &udt.ty),
            Some(item) => abort!(item.span(), "Invalid type in struct field: {:?}", item),
            None => 0,
        },

        // not applicable
        Type::Mapping(_) => 0,
    }
}

const MAX_SUPPORTED_ARRAY_LEN: usize = 32;
const MAX_SUPPORTED_TUPLE_LEN: usize = 12;

/// Returns whether the given type can derive the [`Default`] trait.
pub(super) fn can_derive_default(cx: &ExpCtxt<'_>, ty: &Type) -> bool {
    match ty {
        Type::Array(a) => {
            a.size().map_or(true, |sz| sz <= MAX_SUPPORTED_ARRAY_LEN)
                && can_derive_default(cx, &a.ty)
        }
        Type::Tuple(tuple) => {
            if tuple.types.len() > MAX_SUPPORTED_TUPLE_LEN {
                false
            } else {
                tuple.types.iter().all(|ty| can_derive_default(cx, ty))
            }
        }

        Type::Custom(name) => match cx.try_item(name) {
            Some(Item::Contract(_)) | Some(Item::Enum(_)) => false,
            Some(Item::Error(error)) => {
                error.parameters.types().all(|ty| can_derive_default(cx, ty))
            }
            Some(Item::Event(event)) => {
                event.parameters.iter().all(|p| can_derive_default(cx, &p.ty))
            }
            Some(Item::Struct(strukt)) => {
                strukt.fields.types().all(|ty| can_derive_default(cx, ty))
            }
            Some(Item::Udt(udt)) => can_derive_default(cx, &udt.ty),
            Some(item) => abort!(item.span(), "Invalid type in struct field: {:?}", item),
            _ => false,
        },

        _ => true,
    }
}

/// Returns whether the given type can derive the builtin traits listed in
/// `ExprCtxt::derives`, minus `Default`.
pub(super) fn can_derive_builtin_traits(cx: &ExpCtxt<'_>, ty: &Type) -> bool {
    match ty {
        Type::Array(a) => can_derive_builtin_traits(cx, &a.ty),
        Type::Tuple(tuple) => {
            if tuple.types.len() > MAX_SUPPORTED_TUPLE_LEN {
                false
            } else {
                tuple.types.iter().all(|ty| can_derive_builtin_traits(cx, ty))
            }
        }

        Type::Custom(name) => match cx.try_item(name) {
            Some(Item::Contract(_)) | Some(Item::Enum(_)) => true,
            Some(Item::Error(error)) => {
                error.parameters.types().all(|ty| can_derive_builtin_traits(cx, ty))
            }
            Some(Item::Event(event)) => {
                event.parameters.iter().all(|p| can_derive_builtin_traits(cx, &p.ty))
            }
            Some(Item::Struct(strukt)) => {
                strukt.fields.types().all(|ty| can_derive_builtin_traits(cx, ty))
            }
            Some(Item::Udt(udt)) => can_derive_builtin_traits(cx, &udt.ty),
            Some(item) => abort!(item.span(), "Invalid type in struct field: {:?}", item),
            _ => false,
        },

        _ => true,
    }
}

/// Implements [`fmt::Display`] which formats a [`Type`] to its canonical
/// representation. This is then used in function, error, and event selector
/// generation.
pub(super) struct TypePrinter<'ast> {
    cx: &'ast ExpCtxt<'ast>,
    ty: &'ast Type,
}

impl<'ast> TypePrinter<'ast> {
    pub(super) fn new(cx: &'ast ExpCtxt<'ast>, ty: &'ast Type) -> Self {
        Self { cx, ty }
    }
}

impl fmt::Display for TypePrinter<'_> {
    fn fmt(&self, f: &mut fmt::Formatter<'_>) -> fmt::Result {
        match self.ty {
            Type::Int(_, None) => f.write_str("int256"),
            Type::Uint(_, None) => f.write_str("uint256"),

            Type::Array(array) => {
                Self::new(self.cx, &array.ty).fmt(f)?;
                f.write_str("[")?;
                if let Some(size) = array.size() {
                    size.fmt(f)?;
                }
                f.write_str("]")
            }
            Type::Tuple(tuple) => {
                f.write_str("(")?;
                for (i, ty) in tuple.types.iter().enumerate() {
                    if i > 0 {
                        f.write_str(",")?;
                    }
                    Self::new(self.cx, ty).fmt(f)?;
                }
                f.write_str(")")
            }

            Type::Custom(name) => Self::new(self.cx, self.cx.custom_type(name)).fmt(f),

            ty => ty.fmt(f),
        }
    }
}<|MERGE_RESOLUTION|>--- conflicted
+++ resolved
@@ -90,17 +90,7 @@
 
 // IMPORTANT: Keep in sync with `sol-types/src/types/data_type.rs`
 /// The [`expand_rust_type`] recursive implementation.
-<<<<<<< HEAD
 pub(super) fn rec_expand_rust_type(ty: &Type, crates: &ExternCrates, tokens: &mut TokenStream) {
-    // Display sizes that match with the Rust type, otherwise we lose information
-    // (e.g. `uint24` displays the same as `uint32` because both use `u32`)
-    fn allowed_int_size(size: Option<NonZeroU16>) -> bool {
-        matches!(size.map_or(256, NonZeroU16::get), 8 | 16 | 32 | 64 | 128 | 256)
-    }
-
-=======
-pub fn rec_expand_rust_type(ty: &Type, crates: &ExternCrates, tokens: &mut TokenStream) {
->>>>>>> 96dfb0a8
     let alloy_sol_types = &crates.sol_types;
     let tts = match *ty {
         Type::Address(span, _) => quote_spanned! {span=> #alloy_sol_types::private::Address },
